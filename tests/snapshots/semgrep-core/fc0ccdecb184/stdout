--- conflicted
+++ resolved
@@ -3,20 +3,10 @@
 hello.c
 hello.ml
 --- Filtered files ---
-<<<<<<< HEAD
-Selection events for path /.gitignore:
-SEL /.gitignore
-Selection events for path /hello.c:
-ignored at <TEMPORARY FILE PATH>.gitignore, line 1: *.c
-IGN /hello.c
-Selection events for path /hello.ml:
-SEL /hello.ml
-=======
 Selection events for path .gitignore:
 SEL .gitignore
 Selection events for path hello.c:
 ignored at <TMP>/<MASKED>/.gitignore, line 1: *.c
 IGN hello.c
 Selection events for path hello.ml:
-SEL hello.ml
->>>>>>> 9d9c5e79
+SEL hello.ml