(* Yoann Padioleau
 *
 * Copyright (C) 2019-2022 r2c
 *
 * This library is free software; you can redistribute it and/or
 * modify it under the terms of the GNU Lesser General Public License
 * version 2.1 as published by the Free Software Foundation, with the
 * special exception on linking described in file LICENSE.
 *
 * This library is distributed in the hope that it will be useful, but
 * WITHOUT ANY WARRANTY; without even the implied warranty of
 * MERCHANTABILITY or FITNESS FOR A PARTICULAR PURPOSE.  See the file
 * LICENSE for more details.
 *)
open Common
open Fpath_.Operators
module R = Rule
module RP = Core_result
module Resp = Semgrep_output_v1_t
module E = Core_error
module OutJ = Semgrep_output_v1_t

let tags = Logs_.create_tags [ __MODULE__ ]

(*****************************************************************************)
(* Prelude *)
(*****************************************************************************)
(* Small wrapper around Match_search_mode and Match_tainting_mode
 *)

(*****************************************************************************)
(* Types *)
(*****************************************************************************)
(* This can be captured in Run_semgrep.ml *)
exception File_timeout of Rule_ID.t list

(* TODO make this one of the Semgrep_error_code exceptions *)
exception Multistep_rules_not_available
(*****************************************************************************)
(* Helpers *)
(*****************************************************************************)

let timeout_function (rule : Rule.t) file timeout f =
  let saved_busy_with_equal = !AST_generic_equals.busy_with_equal in
  let timeout = if timeout <= 0. then None else Some timeout in
  match
    Time_limit.set_timeout_opt ~name:"Match_rules.timeout_function" timeout f
  with
  | Some res -> Some res
  | None ->
      (* Note that we could timeout while testing the equality of two ASTs and
       * `busy_with_equal` will then erroneously have a `<> Not_busy` value. *)
      AST_generic_equals.busy_with_equal := saved_busy_with_equal;
      Logs.warn (fun m ->
          m ~tags "timeout for rule %s on file %s"
            (Rule_ID.to_string (fst rule.id))
            file);
      None

let skipped_target_of_rule (file_and_more : Xtarget.t) (rule : R.rule) :
    Resp.skipped_target =
  let rule_id, _ = rule.id in
  let details =
    Some
      (spf
         "No need to perform deeper matching because target does not contain \
          some elements necessary for the rule to match '%s'"
         (Rule_ID.to_string rule_id))
  in
  {
    path = file_and_more.path.internal_path_to_content;
    reason = Irrelevant_rule;
    details;
    rule_id = Some rule_id;
  }

let is_relevant_rule_for_xtarget r xconf xtarget =
  let { path = { internal_path_to_content; _ }; lazy_content; _ } : Xtarget.t =
    xtarget
  in
  let xconf = Match_env.adjust_xconfig_with_rule_options xconf r.R.options in
  let is_relevant =
    match xconf.filter_irrelevant_rules with
    | NoPrefiltering -> true
    | PrefilterWithCache cache -> (
        match Analyze_rule.regexp_prefilter_of_rule ~cache:(Some cache) r with
        | None -> true
        | Some (prefilter_formula, func) ->
            let content = Lazy.force lazy_content in
            let s = Semgrep_prefilter_j.string_of_formula prefilter_formula in
<<<<<<< HEAD
            logger#trace "looking for %s in %s" s !!internal_path_to_content;
            func content)
  in
  if not is_relevant then
    logger#trace "skipping rule %s for %s"
      (Rule_ID.to_string (fst r.R.id))
      !!internal_path_to_content;
=======
            Logs.debug (fun m -> m ~tags "looking for %s in %s" s !!file);
            func content)
  in
  if not is_relevant then
    Logs.debug (fun m ->
        m ~tags "skipping rule %s for %s"
          (Rule_ID.to_string (fst r.R.id))
          !!file);
>>>>>>> b10498e2
  is_relevant

(* This function separates out rules into groups of taint rules by languages,
   all of the nontaint rules, and the rules which we skip due to prefiltering.
*)
let group_rules xconf rules xtarget =
  let relevant_taint_rules, relevant_nontaint_rules, skipped_rules =
    rules
    |> Either_.partition_either3 (fun r ->
           let relevant_rule = is_relevant_rule_for_xtarget r xconf xtarget in
           match r.R.mode with
           | _ when not relevant_rule -> Right3 r
           | `Taint _ as mode -> Left3 { r with mode }
           | (`Extract _ | `Search _) as mode -> Middle3 { r with mode }
           | `Steps _ ->
               UCommon.pr2 (Rule.show_rule r);
               raise Multistep_rules_not_available)
  in
  (* Taint rules are only relevant to each other if they are meant to be
     analyzing the same language.
     So we group the taint rules by common language, before passing them
     to [Match_tainting_mode.check_rules].
  *)
  let relevant_taint_rules_groups =
    relevant_taint_rules
    |> List_.map (fun r -> (r.R.target_analyzer, r))
    |> Assoc.group_assoc_bykey_eff |> List_.map snd
  in
  (relevant_taint_rules_groups, relevant_nontaint_rules, skipped_rules)

(* Given a thunk [f] that computes the results of running the engine on a single
    rule, this function simply instruments the computation on a single rule with
    some boilerplate logic, like setting the last matched rule, timing out if
    it takes too long, and producing a faulty match result in that case.

    In particular, we need this to call [Match_tainting_mode.check_rules], which
    will iterate over each rule in a different place, and so needs access to this
    logic.
*)
let per_rule_boilerplate_fn ~timeout ~timeout_threshold =
  let cnt_timeout = ref 0 in
  let rule_timeouts = ref [] in
  fun file rule f ->
    let rule_id = fst rule.R.id in
    Rule.last_matched_rule := Some rule_id;
    let res_opt =
      Profiling.profile_code
        (spf "real_rule:%s" (Rule_ID.to_string rule_id))
        (fun () ->
          (* here we handle the rule! *)
          timeout_function rule file timeout f)
    in
    match res_opt with
    | Some res -> res
    | None ->
        incr cnt_timeout;
        Stack_.push rule_id rule_timeouts;
        if timeout_threshold > 0 && !cnt_timeout >= timeout_threshold then
          raise (File_timeout !rule_timeouts);
        let loc = Tok.first_loc_of_file file in
        let error = E.mk_error (Some rule_id) loc "" OutJ.Timeout in
        RP.make_match_result []
          (Core_error.ErrorSet.singleton error)
          (Core_profiling.empty_rule_profiling rule)

(*****************************************************************************)
(* Entry point *)
(*****************************************************************************)

let check ~match_hook ~timeout ~timeout_threshold
    ?(dependency_match_table : Match_dependency.dependency_match_table option)
    (xconf : Match_env.xconfig) rules xtarget =
  let get_dep_matches =
    match dependency_match_table with
    | Some table -> Hashtbl.find_opt table
    | None -> fun _ -> None
  in
<<<<<<< HEAD
  let { path = { internal_path_to_content; _ }; lazy_ast_and_errors; xlang; _ }
      : Xtarget.t =
    xtarget
  in
  logger#trace "checking %s with %d rules" !!internal_path_to_content
    (List.length rules);
=======
  let { Xtarget.file; lazy_ast_and_errors; xlang; _ } = xtarget in
  Logs.debug (fun m ->
      m ~tags "checking %s with %d rules" !!file (List.length rules));
>>>>>>> b10498e2
  (match (!Profiling.profile, xlang) with
  (* coupling: see Run_semgrep.xtarget_of_file() *)
  | Profiling.ProfAll, Xlang.L (_lang, []) ->
      Logs.debug (fun m ->
          m ~tags "forcing parsing of AST outside of rules, for better profile");
      Lazy.force lazy_ast_and_errors |> ignore
  | _else_ -> ());
  let per_rule_boilerplate_fn =
    per_rule_boilerplate_fn ~timeout ~timeout_threshold
      !!internal_path_to_content
  in

  (* We separate out the taint rules specifically, because we may want to
     do some rule-wide optimizations, which require analyzing more than
     just one rule at once.

     The taint rules are "grouped", see [group_rule] for more.
  *)
  let relevant_taint_rules_groups, relevant_nontaint_rules, skipped_rules =
    group_rules xconf rules xtarget
  in

  let res_taint_rules =
    relevant_taint_rules_groups
    |> List.concat_map (fun relevant_taint_rules ->
           Match_tainting_mode.check_rules ~get_dep_matches ~match_hook
             ~per_rule_boilerplate_fn relevant_taint_rules xconf xtarget)
  in
  let res_nontaint_rules =
    relevant_nontaint_rules
    |> List_.map (fun r ->
           let dependency_matches = get_dep_matches (fst r.R.id) in
           let xconf =
             Match_env.adjust_xconfig_with_rule_options xconf r.R.options
           in
           per_rule_boilerplate_fn
             (r :> R.rule)
             (fun () ->
               (* dispatching *)
               match r.R.mode with
               | `Search _ as mode ->
                   Match_search_mode.check_rule ?dependency_matches
                     { r with mode } match_hook xconf xtarget
               | `Extract extract_spec ->
                   Match_search_mode.check_rule
                     { r with mode = `Search extract_spec.R.formula }
                     match_hook xconf xtarget
               | `Steps _ -> raise Multistep_rules_not_available))
  in
  let res_total = res_taint_rules @ res_nontaint_rules in
  let res =
    RP.collate_rule_results xtarget.path.internal_path_to_content res_total
  in
  let extra =
    match res.extra with
    | Core_profiling.Debug { skipped_targets; profiling } ->
        let skipped =
          List_.map (skipped_target_of_rule xtarget) skipped_rules
        in
        Core_profiling.Debug
          { skipped_targets = skipped @ skipped_targets; profiling }
    | Core_profiling.Time profiling -> Core_profiling.Time profiling
    | Core_profiling.No_info -> Core_profiling.No_info
  in
  { res with extra }<|MERGE_RESOLUTION|>--- conflicted
+++ resolved
@@ -88,24 +88,15 @@
         | Some (prefilter_formula, func) ->
             let content = Lazy.force lazy_content in
             let s = Semgrep_prefilter_j.string_of_formula prefilter_formula in
-<<<<<<< HEAD
-            logger#trace "looking for %s in %s" s !!internal_path_to_content;
-            func content)
-  in
-  if not is_relevant then
-    logger#trace "skipping rule %s for %s"
-      (Rule_ID.to_string (fst r.R.id))
-      !!internal_path_to_content;
-=======
-            Logs.debug (fun m -> m ~tags "looking for %s in %s" s !!file);
+            Logs.debug (fun m ->
+                m ~tags "looking for %s in %s" s !!internal_path_to_content);
             func content)
   in
   if not is_relevant then
     Logs.debug (fun m ->
         m ~tags "skipping rule %s for %s"
           (Rule_ID.to_string (fst r.R.id))
-          !!file);
->>>>>>> b10498e2
+          !!internal_path_to_content);
   is_relevant
 
 (* This function separates out rules into groups of taint rules by languages,
@@ -183,18 +174,13 @@
     | Some table -> Hashtbl.find_opt table
     | None -> fun _ -> None
   in
-<<<<<<< HEAD
   let { path = { internal_path_to_content; _ }; lazy_ast_and_errors; xlang; _ }
       : Xtarget.t =
     xtarget
   in
-  logger#trace "checking %s with %d rules" !!internal_path_to_content
-    (List.length rules);
-=======
-  let { Xtarget.file; lazy_ast_and_errors; xlang; _ } = xtarget in
   Logs.debug (fun m ->
-      m ~tags "checking %s with %d rules" !!file (List.length rules));
->>>>>>> b10498e2
+      m ~tags "checking %s with %d rules" !!internal_path_to_content
+        (List.length rules));
   (match (!Profiling.profile, xlang) with
   (* coupling: see Run_semgrep.xtarget_of_file() *)
   | Profiling.ProfAll, Xlang.L (_lang, []) ->
