(* Yoann Padioleau
 *
 * Copyright (C) 2019-2022 r2c
 *
 * This library is free software; you can redistribute it and/or
 * modify it under the terms of the GNU Lesser General Public License
 * version 2.1 as published by the Free Software Foundation, with the
 * special exception on linking described in file LICENSE.
 *
 * This library is distributed in the hope that it will be useful, but
 * WITHOUT ANY WARRANTY; without even the implied warranty of
 * MERCHANTABILITY or FITNESS FOR A PARTICULAR PURPOSE.  See the file
 * LICENSE for more details.
 *)

open Common
module R = Rule
module RP = Report
module Resp = Output_from_core_t
module E = Semgrep_error_code
module Out = Output_from_core_t

let logger = Logging.get_logger [ __MODULE__ ]

(*****************************************************************************)
(* Prelude *)
(*****************************************************************************)
(* Small wrapper around Match_search_mode and Match_tainting_mode
 *)

(*****************************************************************************)
(* Types *)
(*****************************************************************************)
(* This can be captured in Run_semgrep.ml *)
exception File_timeout

(*****************************************************************************)
(* Helpers *)
(*****************************************************************************)

let timeout_function rule file timeout f =
  let saved_busy_with_equal = !AST_utils.busy_with_equal in
  let timeout = if timeout <= 0. then None else Some timeout in
  match
    Time_limit.set_timeout_opt ~name:"Match_rules.timeout_function" timeout f
  with
  | Some res -> Some res
  | None ->
      (* Note that we could timeout while testing the equality of two ASTs and
       * `busy_with_equal` will then erroneously have a `<> Not_busy` value. *)
      AST_utils.busy_with_equal := saved_busy_with_equal;
      logger#info "timeout for rule %s on file %s"
        (fst rule.R.id :> string)
        file;
      None

let skipped_target_of_rule (file_and_more : Xtarget.t) (rule : R.rule) :
    Resp.skipped_target =
  let rule_id, _ = rule.id in
  let details =
    spf
      "No need to perform deeper matching because target does not contain some \
       elements necessary for the rule to match '%s'"
      (rule_id :> string)
  in
  {
    path = file_and_more.file;
    reason = Irrelevant_rule;
    details;
    rule_id = Some (rule_id :> string);
  }

let is_relevant_rule_for_xtarget r xconf xtarget =
  let { Xtarget.file; lazy_content; _ } = xtarget in
  let xconf = Match_env.adjust_xconfig_with_rule_options xconf r.R.options in
  let is_relevant =
    if xconf.filter_irrelevant_rules then (
      match Analyze_rule.regexp_prefilter_of_rule r with
      | None -> true
      | Some (prefilter_formula, func) ->
          let content = Lazy.force lazy_content in
          let s = Semgrep_prefilter_j.string_of_formula prefilter_formula in
          logger#trace "looking for %s in %s" s file;
          func content)
    else true
  in
  if not is_relevant then
    logger#trace "skipping rule %s for %s" (fst r.R.id :> string) file;
  is_relevant

(* This function separates out rules into groups of taint rules by languages,
   all of the nontaint rules, and the rules which we skip due to prefiltering.
*)
let group_rules xconf rules xtarget =
  let relevant_taint_rules, relevant_nontaint_rules, skipped_rules =
    rules
    |> Common.partition_either3 (fun r ->
           let relevant_rule = is_relevant_rule_for_xtarget r xconf xtarget in
           match r.R.mode with
           | _ when not relevant_rule -> Right3 r
           | `Taint _ as mode -> Left3 { r with mode }
           | (`Extract _ | `Search _) as mode -> Middle3 { r with mode }
<<<<<<< HEAD
           | `Join _ ->
=======
           | `Step _ ->
>>>>>>> 1ec22884
               pr2 (Rule.show_rule r);
               raise Common.Todo)
  in
  (* Taint rules are only relevant to each other if they are meant to be
     analyzing the same language.
     So we group the taint rules by common language, before passing them
     to [Match_tainting_mode.check_rules].
  *)
  let relevant_taint_rules_groups =
    relevant_taint_rules
    |> Common.map (fun r -> (r.R.languages, r))
    |> Common.group_assoc_bykey_eff |> Common.map snd
  in
  (relevant_taint_rules_groups, relevant_nontaint_rules, skipped_rules)

(* Given a thunk [f] that computes the results of running the engine on a single
    rule, this function simply instruments the computation on a single rule with
    some boilerplate logic, like setting the last matched rule, timing out if
    it takes too long, and producing a faulty match result in that case.

    In particular, we need this to call [Match_tainting_mode.check_rules], which
    will iterate over each rule in a different place, and so needs access to this
    logic.
*)
let per_rule_boilerplate_fn ~timeout ~timeout_threshold =
  let cnt_timeout = ref 0 in
  fun file rule f ->
    let rule_id = fst rule.R.id in
    Rule.last_matched_rule := Some rule_id;
    let res_opt =
      Profiling.profile_code
        (spf "real_rule:%s" (rule_id :> string))
        (fun () ->
          (* here we handle the rule! *)
          timeout_function rule file timeout f)
    in
    match res_opt with
    | Some res -> res
    | None ->
        incr cnt_timeout;
        if timeout_threshold > 0 && !cnt_timeout >= timeout_threshold then
          raise File_timeout;
        let loc = Tok.first_loc_of_file file in
        let error = E.mk_error ~rule_id:(Some rule_id) loc "" Out.Timeout in
        RP.make_match_result []
          (Report.ErrorSet.singleton error)
          (RP.empty_rule_profiling rule)

(*****************************************************************************)
(* Entry point *)
(*****************************************************************************)

let check ~match_hook ~timeout ~timeout_threshold (xconf : Match_env.xconfig)
    rules xtarget =
  let { Xtarget.file; lazy_ast_and_errors; _ } = xtarget in
  logger#trace "checking %s with %d rules" file (List.length rules);
  if !Profiling.profile =*= Profiling.ProfAll then (
    logger#info "forcing eval of ast outside of rules, for better profile";
    Lazy.force lazy_ast_and_errors |> ignore);

  let per_rule_boilerplate_fn =
    per_rule_boilerplate_fn ~timeout ~timeout_threshold file
  in

  (* We separate out the taint rules specifically, because we may want to
     do some rule-wide optimizations, which require analyzing more than
     just one rule at once.

     The taint rules are "grouped", see [group_rule] for more.
  *)
  let relevant_taint_rules_groups, relevant_nontaint_rules, skipped_rules =
    group_rules xconf rules xtarget
  in

  let res_taint_rules =
    relevant_taint_rules_groups
    |> List.concat_map (fun relevant_taint_rules ->
           Match_tainting_mode.check_rules ~match_hook ~per_rule_boilerplate_fn
             relevant_taint_rules xconf xtarget)
  in
  let res_nontaint_rules =
    relevant_nontaint_rules
    |> Common.map (fun r ->
           let xconf =
             Match_env.adjust_xconfig_with_rule_options xconf r.R.options
           in
           per_rule_boilerplate_fn
             (r :> R.rule)
             (fun () ->
               (* dispatching *)
               match r.R.mode with
               | `Search _ as mode ->
                   Match_search_mode.check_rule { r with mode } match_hook xconf
                     xtarget
               | `Extract extract_spec ->
                   Match_search_mode.check_rule
                     { r with mode = `Search extract_spec.R.formula }
                     match_hook xconf xtarget
<<<<<<< HEAD
               | `Join _ as mode ->
=======
               | `Step _ as mode ->
>>>>>>> 1ec22884
                   pr2 (Rule.show_rule { r with mode });
                   raise Common.Todo))
  in
  let res_total = res_taint_rules @ res_nontaint_rules in
  let res = RP.collate_rule_results xtarget.Xtarget.file res_total in
  let extra =
    match res.extra with
    | RP.Debug { skipped_targets; profiling } ->
        let skipped =
          Common.map (skipped_target_of_rule xtarget) skipped_rules
        in
        RP.Debug { skipped_targets = skipped @ skipped_targets; profiling }
    | Time profiling -> Time profiling
    | No_info -> No_info
  in
  { res with extra }<|MERGE_RESOLUTION|>--- conflicted
+++ resolved
@@ -100,11 +100,7 @@
            | _ when not relevant_rule -> Right3 r
            | `Taint _ as mode -> Left3 { r with mode }
            | (`Extract _ | `Search _) as mode -> Middle3 { r with mode }
-<<<<<<< HEAD
-           | `Join _ ->
-=======
            | `Step _ ->
->>>>>>> 1ec22884
                pr2 (Rule.show_rule r);
                raise Common.Todo)
   in
@@ -203,11 +199,7 @@
                    Match_search_mode.check_rule
                      { r with mode = `Search extract_spec.R.formula }
                      match_hook xconf xtarget
-<<<<<<< HEAD
-               | `Join _ as mode ->
-=======
                | `Step _ as mode ->
->>>>>>> 1ec22884
                    pr2 (Rule.show_rule { r with mode });
                    raise Common.Todo))
   in
