--- conflicted
+++ resolved
@@ -1081,15 +1081,9 @@
     ];
 
   (* Let's go! *)
-<<<<<<< HEAD
   Logs.debug (fun m ->
-      m ~tags "processing %d files, skipping %d files" (List.length all_targets)
-        (List.length skipped));
-=======
-  Logs.info (fun m ->
       m ~tags "processing %d files, skipping %d files" num_targets
         num_skipped_targets);
->>>>>>> 362007fb
   let file_results, scanned_targets =
     all_targets
     |> iter_targets_and_get_matches_and_exn_to_errors config
@@ -1123,19 +1117,12 @@
       (List_.map (fun r -> (r, `OSS)) valid_rules)
       invalid_rules scanned interfile_languages_used ~rules_parse_time
   in
-<<<<<<< HEAD
-  Logs.debug (fun m ->
-      m ~tags "found %d matches, %d errors"
-        (List.length res.processed_matches)
-        (List.length res.errors));
-=======
   let num_matches = List.length res.processed_matches in
   let num_errors = List.length res.errors in
   Tracing.add_data_to_opt_span config.top_level_span
     [ ("num_matches", `Int num_matches); ("num_errors", `Int num_errors) ];
-  Logs.info (fun m ->
+  Logs.debug (fun m ->
       m ~tags "found %d matches, %d errors" num_matches num_errors);
->>>>>>> 362007fb
 
   let processed_matches, new_errors, new_skipped =
     filter_files_with_too_many_matches_and_transform_as_timeout
