--- conflicted
+++ resolved
@@ -23,79 +23,6 @@
  *  - formatter/json.py
  *)
 
-(*****************************************************************************)
-(* Types *)
-(*****************************************************************************)
-
-(*****************************************************************************)
-(* Helpers *)
-(*****************************************************************************)
-
-<<<<<<< HEAD
-=======
-(* Substitute the metavariables mentioned in a message to their
- * matched content.
- *
- * We could either:
- *  (1) go through all the metavars and textually substitute them in the text
- *  (2) go through the text and find each metavariable regexp occurence
- *    and replace them with their content
- * python: the original code did (1) so we're doing the same for now,
- * however (2) seems more logical to me and wasting less CPUs since
- * you only substitute metavars that are actually mentioned in the message.
- *
- * TODO: expose this function so it can be used in language_server
- *)
-let interpolate_metavars (text : string) (metavars : metavars)
-    (file : string (* filename *)) : string =
-  (* sort by metavariable length to avoid name collisions
-   * (eg. $X2 must be handled before $X)
-   *)
-  let mvars =
-    metavars
-    |> List.sort (fun (a, _) (b, _) ->
-           compare (String.length b) (String.length a))
-  in
-  mvars
-  |> List.fold_left
-       (fun text (mvar, mval) ->
-         (* necessary typing to help the type check disambiguate fields,
-          * because of the use of multiple fields with the same
-          * name in semgrep_output_v1.atd *)
-         let (v : Out.metavar_value) = mval in
-         let content =
-           lazy
-             (Semgrep_output_utils.content_of_file_at_range (v.start, v.end_)
-                (Fpath.v file))
-         in
-         text
-         (* first value($X), and then $X *)
-         |> Str.global_substitute
-              (Str.regexp_string (spf "value(%s)" mvar))
-              (fun _whole_str ->
-                match v.propagated_value with
-                | Some x ->
-                    x.svalue_abstract_content (* default to the matched value *)
-                | None -> Lazy.force content)
-         |> Str.global_substitute (Str.regexp_string mvar) (fun _whole_str ->
-                Lazy.force content))
-       text
-
-(* TODO: expose this function so it can be used in language_server *)
-let render_fix (hrules : Rule.hrules) (x : Out.core_match) : string option =
-  match x with
-  | { check_id = rule_id; path; extra = { metavars; rendered_fix; _ }; _ } -> (
-      let rule =
-        try Hashtbl.find hrules rule_id with
-        | Not_found -> raise Impossible
-      in
-      (* TOPORT: debug logging which indicates the source of the fix *)
-      match (rendered_fix, rule.fix) with
-      | Some fix, _ -> Some fix
-      | None, Some fix -> Some (interpolate_metavars fix metavars !!path)
-      | None, None -> None)
-
->>>>>>> 39cc8a7b
 (*****************************************************************************)
 (* Core error to cli error *)
 (*****************************************************************************)
