(* Yoann Padioleau, Martin Jambon
 *
 * Copyright (C) 2023 Semgrep Inc.
 *
 * This library is free software; you can redistribute it and/or
 * modify it under the terms of the GNU Lesser General Public License
 * version 2.1 as published by the Free Software Foundation, with the
 * special exception on linking described in file LICENSE.
 *
 * This library is distributed in the hope that it will be useful, but
 * WITHOUT ANY WARRANTY; without even the implied warranty of
 * MERCHANTABILITY or FITNESS FOR A PARTICULAR PURPOSE.  See the file
 * LICENSE for more details.
 *)
open Common

(*****************************************************************************)
(* Prelude *)
(*****************************************************************************)
(*
   Parse a semgrep-scan command, execute it and exit.

   Translated mainly from scan.py, with parts translated also
   from semgrep_main.py and core_runner.py.
*)

module Env = Semgrep_envvars
module Out = Semgrep_output_v1_t
module RP = Report
module SS = Set.Make (String)

(*****************************************************************************)
(* To run the pro engine, including multistep rules *)
(*****************************************************************************)

type diff_config = { diff_targets : Fpath.t list; diff_depth : int option }

let default_diff_config = { diff_targets = []; diff_depth = None }

let (invoke_semgrep_core_proprietary :
      (Fpath.t list ->
      ?diff_config:diff_config ->
      Engine_type.t ->
      Core_runner.semgrep_core_runner)
      option
      ref) =
  ref None

(*****************************************************************************)
(* Logging/Profiling/Debugging *)
(*****************************************************************************)

let setup_logging (conf : Scan_CLI.conf) =
  CLI_common.setup_logging ~force_color:conf.force_color
    ~level:conf.common.logging_level;
  Logs.debug (fun m -> m "Semgrep version: %s" Version.version);
  ()

(* ugly: also partially done in CLI.ml *)
let setup_profiling (conf : Scan_CLI.conf) =
  (* TOADAPT
      if config.debug then Report.mode := MDebug
      else if config.report_time then Report.mode := MTime
      else Report.mode := MNo_info;
  *)
  if conf.common.profile then (
    (* ugly: no need to set Common.profile, this was done in CLI.ml *)
    Logs.debug (fun m -> m "Profile mode On");
    Logs.debug (fun m -> m "disabling -j when in profiling mode");
    { conf with core_runner_conf = { conf.core_runner_conf with num_jobs = 1 } })
  else conf

(*****************************************************************************)
(* Error management *)
(*****************************************************************************)

(* python: this used to be done in a _final_raise method from output.py
 * but better separation of concern to do it here.
 *)
let exit_code_of_errors ~strict (errors : Out.core_error list) : Exit_code.t =
  match List.rev errors with
  | [] -> Exit_code.ok
  (* TODO? why do we look at the last error? What about the other errors? *)
  | x :: _ -> (
      (* alt: raise a Semgrep_error that would be catched by CLI_Common
       * wrapper instead of returning an exit code directly? *)
      match () with
      | _ when x.severity =*= Out.Error ->
          Cli_json_output.exit_code_of_error_type x.error_type
      | _ when strict -> Cli_json_output.exit_code_of_error_type x.error_type
      | _else_ -> Exit_code.ok)

(*****************************************************************************)
(* Incremental display *)
(*****************************************************************************)

(* Note that this hook is run in parallel in Parmap at the end of processing
 * a file. Using Format.std_formatter in parallel requires some synchronization
 * to avoid having the output of multiple child processes interwinded, hence
 * the use of Unix.lockf below.
 *)
let file_match_results_hook (conf : Scan_CLI.conf) (rules : Rule.rules)
    (_file : Fpath.t) (match_results : RP.partial_profiling RP.match_result) :
    unit =
  let (cli_matches : Out.cli_match list) =
    (* need to go through a series of transformation so that we can
     * get something that Matches_report.pp_text_outputs can operate on
     *)
    let (pms : Pattern_match.t list) = match_results.matches in
    let (core_matches : Out.core_match list) =
      pms
      |> Common.partition_either (Core_json_output.match_to_match None)
      |> fst
    in
    let hrules = Rule.hrules_of_rules rules in
    core_matches
    |> Common.map (Cli_json_output.cli_match_of_core_match hrules)
    |> Cli_json_output.dedup_and_sort
  in
  (* TODO? needed? given the call to dedup_and_sort above? I just imitate
   * what we do in the regular code path
   *)
  let cli_matches = Matches_report.sort_matches cli_matches in
  (* TODO? not sure why the order in sort_matches is wrong *)
  let cli_matches = List.rev cli_matches in
  let cli_matches =
    cli_matches
    |> Common.exclude (fun m ->
           let to_ignore, _errs = Nosemgrep.rule_match_nosem ~strict:false m in
           to_ignore)
  in
  if cli_matches <> [] then (
    Unix.lockf Unix.stdout Unix.F_LOCK 0;
    (* coupling: similar to Output.dispatch_output_format for Text *)
    Matches_report.pp_text_outputs ~max_chars_per_line:conf.max_chars_per_line
      ~max_lines_per_finding:conf.max_lines_per_finding
      ~color_output:conf.force_color Format.std_formatter cli_matches;
    (* TODO? use finalize? *)
    Unix.lockf Unix.stdout Unix.F_ULOCK 0)

(*****************************************************************************)
(* Skipped analysis *)
(*****************************************************************************)

let errors_to_skipped (errors : Out.core_error list) : Out.skipped_target list =
  errors
  |> Common.map (fun Out.{ location; message; rule_id; _ } ->
         Out.
           {
             path = location.path;
             reason = Analysis_failed_parser_or_internal_error;
             details = Some message;
             rule_id;
           })

let analyze_skipped (skipped : Out.skipped_target list) =
  let groups =
    Common.group_by
      (fun (Out.{ reason; _ } : Out.skipped_target) ->
        match reason with
        | Out.Gitignore_patterns_match
        | Semgrepignore_patterns_match ->
            `Semgrepignore
        | Too_big
        | Exceeded_size_limit ->
            `Size
        | Cli_include_flags_do_not_match -> `Include
        | Cli_exclude_flags_match -> `Exclude
        | Always_skipped
        | Analysis_failed_parser_or_internal_error
        | Excluded_by_config
        | Wrong_language
        | Minified
        | Binary
        | Irrelevant_rule
        | Too_many_matches ->
            `Other)
      skipped
  in
  ( (try List.assoc `Semgrepignore groups with
    | Not_found -> []),
    (try List.assoc `Include groups with
    | Not_found -> []),
    (try List.assoc `Exclude groups with
    | Not_found -> []),
    (try List.assoc `Size groups with
    | Not_found -> []),
    try List.assoc `Other groups with
    | Not_found -> [] )

(*************************************************************************)
(* Helpers *)
(*************************************************************************)

(* This function counts how many matches we got by rules:
   [(Rule.t, number of matches : int) list]. *)
let rules_and_counted_matches (res : Core_runner.result) : (Rule.t * int) list =
  let update = function
    | Some n -> Some (succ n)
    | None -> Some 1
  in
  let fold acc (core_match : Out.core_match) =
    Map_.update core_match.check_id update acc
  in
  let map = List.fold_left fold Map_.empty res.core.Out.results in
  Map_.fold
    (fun rule_id n acc ->
      match Rule_ID.of_string_opt rule_id with
      | Some rule_id -> (Hashtbl.find res.hrules rule_id, n) :: acc
      | None -> acc)
    map []

(* Select and execute the Semgrep core engine based on the configured
   engine settings. *)
let core (conf : Scan_CLI.conf) file_match_results_hook errors targets
    ?(diff_config = default_diff_config) rules () =
  let invoke_semgrep_core =
    match conf.engine_type with
    | OSS ->
        Core_runner.invoke_semgrep_core
          ~engine:Run_semgrep.semgrep_with_raw_results_and_exn_handler
    | PRO _ -> (
        match !invoke_semgrep_core_proprietary with
        | None ->
            (* TODO: improve this error message depending on what the instructions should be *)
            failwith
              "You have requested running semgrep with a setting that requires \
               the pro engine, but do not have the pro engine. You may need to \
               acquire a different binary."
        | Some invoke_semgrep_core_proprietary ->
            let roots = conf.target_roots in
            invoke_semgrep_core_proprietary roots ~diff_config conf.engine_type)
  in
  invoke_semgrep_core ~respect_git_ignore:conf.targeting_conf.respect_git_ignore
    ~file_match_results_hook conf.core_runner_conf rules errors targets

(*****************************************************************************)
(* Differential scanning *)
(*****************************************************************************)

(* This function removes duplicated matches from the results of the
   head commit scan if they are also present in the results of the
   baseline commit scan. Matches are considered identical if the
   tuples containing the rule ID, file path, and matched code snippet
   are equal. *)
let remove_matches_in_baseline (commit : string) (baseline : RP.final_result)
    (head : RP.final_result) (renamed : (filename * filename) stack) =
  let extract_sig renamed m =
    let rule_id = m.Pattern_match.rule_id in
    let path =
      m.Pattern_match.file |> fun p ->
      renamed
      >>= Common.find_some_opt (fun (before, after) ->
              if after = p then Some before else None)
      |> Option.value ~default:p
    in
    let start_range, end_range = m.Pattern_match.range_loc in
    let syntactic_ctx =
      File.lines_of_file
        (start_range.pos.line, end_range.pos.line)
        (Fpath.v m.Pattern_match.file)
    in
    (rule_id, path, syntactic_ctx)
  in
  let sigs = Hashtbl.create 10 in
  Git_wrapper.run_with_worktree ~commit (fun () ->
      List.iter
        (fun m -> m |> extract_sig None |> fun x -> Hashtbl.add sigs x true)
        baseline.RP.matches);
  let removed = ref 0 in
  let matches =
    Common.map_filter
      (fun m ->
        let s = extract_sig (Some renamed) m in
        if Hashtbl.mem sigs s then (
          Hashtbl.remove sigs s;
          removed := !removed + 1;
          None)
        else Some m)
      (head.RP.matches
       (* Sort the matches in ascending order according to their byte positions.
          This ensures that duplicated matches are not removed arbitrarily;
          rather, priority is given to removing matches positioned closer to the
          beginning of the file. *)
      |> List.sort (fun x y ->
             let x_start_range, x_end_range = x.Pattern_match.range_loc in
             let y_start_range, y_end_range = y.Pattern_match.range_loc in
             let start_compare =
               x_start_range.pos.bytepos - y_start_range.pos.bytepos
             in
             if start_compare <> 0 then start_compare
             else x_end_range.pos.bytepos - y_end_range.pos.bytepos))
  in
  Logs.app (fun m ->
      m "Removed %s that were in baseline scan"
        (String_utils.unit_str !removed "finding"));
  { head with matches }

(* Execute the engine again on the baseline checkout, utilizing only
   the files and rules linked with matches from the head checkout
   scan. Subsequently, eliminate any previously identified matches
   from the results of the head checkout scan. *)
let scan_baseline_and_remove_duplicates (conf : Scan_CLI.conf)
    (profiler : Profiler.t)
    ( (exn : Exception.t option),
      (r : RP.final_result),
      (scanned : Fpath.t Set_.t) ) (rules : Rule.rules) (commit : string)
    (status : Git_wrapper.status)
    (core :
      Fpath.t list ->
      ?diff_config:diff_config ->
      Rule.rules ->
      unit ->
      Exception.t option * RP.final_result * Fpath.t Set_.t) =
  if r.matches <> [] then
    let add_renamed paths =
      List.fold_left (fun x (y, _) -> SS.add y x) paths status.renamed
    in
    let remove_added paths =
      List.fold_left (Fun.flip SS.remove) paths status.added
    in
    let rules_in_match =
      r.matches
      |> Common.map (fun m -> m.Pattern_match.rule_id.id |> Rule_ID.to_string)
      |> SS.of_list
    in
    (* only use the rules that have been identified within the existing
       matches. *)
    let baseline_rules =
      rules
      |> List.filter (fun x ->
             SS.mem (x.Rule.id |> fst |> Rule_ID.to_string) rules_in_match)
    in
    let _, baseline_r, _ =
      Profiler.record profiler ~name:"baseline_core_time" (fun () ->
          Git_wrapper.run_with_worktree ~commit (fun () ->
              let paths_in_match =
                r.matches
                |> Common.map (fun m -> m.Pattern_match.file)
                |> SS.of_list |> add_renamed |> remove_added |> SS.to_seq
                |> Seq.filter_map (fun x ->
                       if
                         Sys.file_exists x
                         &&
                         match (Unix.lstat x).st_kind with
                         | S_LNK -> false
                         | _ -> true
                       then Some (Fpath.v x)
                       else None)
                |> List.of_seq
              in
              let baseline_targets, baseline_diff_targets =
                match conf.engine_type with
                | PRO Interfile ->
                    let all_in_baseline, _ =
                      Find_targets.get_targets conf.targeting_conf
                        conf.target_roots
                    in
                    (* Performing a scan on the same set of files for the
                       baseline that were previously scanned for the head.
                       In Interfile mode, the matches are influenced not
                       only by the file displaying matches but also by its
                       dependencies. Hence, merely rescanning files with
                       matches is insufficient. *)
                    (all_in_baseline, Set_.elements scanned)
                | _ -> (paths_in_match, [])
              in
              core baseline_targets
                ~diff_config:
                  { diff_targets = baseline_diff_targets; diff_depth = Some 0 }
                baseline_rules ()))
    in
    (exn, remove_matches_in_baseline commit baseline_r r status.renamed, scanned)
  else (exn, r, scanned)

(*****************************************************************************)
(* Conduct the scan *)
(*****************************************************************************)
let run_scan_files (conf : Scan_CLI.conf) (profiler : Profiler.t)
    (rules_and_origins : Rule_fetching.rules_and_origin list)
    (targets_and_ignored : Fpath.t list * Out.skipped_target list) :
    (Rule.rule list * Core_runner.result * Out.cli_output, Exit_code.t) result =
  let rules, errors =
    Rule_fetching.partition_rules_and_errors rules_and_origins
  in
  (* TODO: we should probably warn the user about rules using the same id *)
  let rules =
    Common.uniq_by
      (fun r1 r2 -> Rule_ID.equal (fst r1.Rule.id) (fst r2.Rule.id))
      rules
  in
  if Common.null rules then Error Exit_code.missing_config
  else
    (* step 1: last touch on rules *)
    let filtered_rules =
      Rule_filtering.filter_rules conf.rule_filtering_conf rules
    in
    Logs.info (fun m ->
        m "%a" Rules_report.pp_rules (conf.rules_source, filtered_rules));

    (* step 2: printing the ignored targets *)
    let targets, semgrepignored_targets = targets_and_ignored in
    Logs.debug (fun m ->
        m "%a" Targets_report.pp_targets_debug
          (conf.target_roots, semgrepignored_targets, targets));
    Logs.info (fun m ->
        semgrepignored_targets
        |> List.iter (fun (x : Semgrep_output_v1_t.skipped_target) ->
               m "Ignoring %s due to %s (%s)" x.Semgrep_output_v1_t.path
                 (Semgrep_output_v1_t.show_skip_reason
                    x.Semgrep_output_v1_t.reason)
                 (x.Semgrep_output_v1_t.details ||| "")));

    (* step 3: choose the right engine and right hooks *)
    let output_format, file_match_results_hook =
      match conf with
      | {
       output_format = Output_format.Text;
       common = { maturity = Maturity.Develop; _ };
       _;
      } ->
          ( Output_format.TextIncremental,
            Some (file_match_results_hook conf filtered_rules) )
      | { output_format; _ } -> (output_format, None)
    in
    let core = core conf file_match_results_hook errors in
    let exn_and_matches =
      match conf.targeting_conf.baseline_commit with
      | None ->
          Profiler.record profiler ~name:"core_time"
            (core targets filtered_rules)
      | Some baseline_commit ->
          (* diff scan mode *)
          let commit = Git_wrapper.get_merge_base baseline_commit in
          let status = Git_wrapper.status ~cwd:(Fpath.v ".") ~commit in
          let targets, diff_targets =
            let added_or_modified =
              status.added @ status.modified |> Common.map Fpath.v
            in
            match conf.engine_type with
            | PRO Interfile -> (targets, added_or_modified)
            | _ -> (added_or_modified, [])
          in
          let head_scan_result =
            Profiler.record profiler ~name:"head_core_time"
              (core targets
                 ~diff_config:{ diff_targets; diff_depth = None }
                 filtered_rules)
          in
          scan_baseline_and_remove_duplicates conf profiler head_scan_result
            filtered_rules commit status core
    in
    (* step 3': call the engine! *)
    let (res : Core_runner.result) =
      Core_runner.create_core_result filtered_rules exn_and_matches
    in

    Metrics_.add_engine_type
      ~name:
        (Format.asprintf "%a" Out.pp_engine_kind
           res.Core_runner.core.engine_requested);

    let filtered_matches = rules_and_counted_matches res in
    Metrics_.add_findings filtered_matches;

    (* step 4: report matches *)
    let errors_skipped = errors_to_skipped res.core.errors in
    let semgrepignored, included, excluded, size, other_ignored =
      analyze_skipped semgrepignored_targets
    in
    let res =
      let skipped_targets =
        Some
          (semgrepignored_targets @ errors_skipped
          @ Common.optlist_to_list res.core.skipped_targets)
      in
      (* Add the targets that were semgrepignored or errorneous *)
      let core = { res.core with skipped_targets } in
      { res with core }
    in

    (* outputting the result on stdout! in JSON/Text/... depending on conf *)
    let cli_output =
      Output.output_result { conf with output_format } profiler res
    in
    Profiler.stop_ign profiler ~name:"total_time";
<<<<<<< HEAD
    if Metrics_.is_enabled () then (
=======
    Metrics_.add_errors cli_output.errors;
    if Metrics_.is_enabled conf.metrics then (
>>>>>>> d51b634f
      Metrics_.add_rules ?profiling:res.core.time filtered_rules;
      Metrics_.add_profiling profiler);

    Logs.info (fun m ->
        m "%a" Skipped_report.pp_skipped
          ( conf.targeting_conf.respect_git_ignore,
            conf.common.maturity,
            conf.targeting_conf.max_target_bytes,
            semgrepignored,
            included,
            excluded,
            size,
            other_ignored,
            errors_skipped ));
    (* Note that Logs.app() is printing on stderr (but without any [XXX]
     * prefix), and is filtered when using --quiet.
     *)
    Logs.app (fun m ->
        m "%a" Summary_report.pp_summary
          ( conf.targeting_conf.respect_git_ignore,
            conf.common.maturity,
            conf.targeting_conf.max_target_bytes,
            semgrepignored,
            included,
            excluded,
            size,
            other_ignored,
            errors_skipped ));
    Logs.app (fun m ->
        m "Ran %s on %s: %s."
          (String_utils.unit_str (List.length filtered_rules) "rule")
          (String_utils.unit_str (List.length cli_output.paths.scanned) "file")
          (String_utils.unit_str (List.length cli_output.results) "finding"));

    (* TOPORT? was in formater/base.py
       def keep_ignores(self) -> bool:
         """
         Return True if ignored findings should be passed to this formatter;
         False otherwise.
         Ignored findings can still be distinguished using their _is_ignore property.
         """
         return False
    *)
    Ok (filtered_rules, res, cli_output)

let run_scan_conf (conf : Scan_CLI.conf) : Exit_code.t =
  let profiler = Profiler.make () in
  Profiler.start profiler ~name:"total_time";
  let settings =
    (fun () ->
      Metrics_.configure conf.metrics;
      let settings = Semgrep_settings.load ~maturity:conf.common.maturity () in
      if Metrics_.is_enabled () then
        Metrics_.add_project_url (Git_wrapper.get_project_url ());
      Metrics_.add_integration_name Env.v.integration_name;
      (match conf.rules_source with
      | Rules_source.Configs configs -> Metrics_.add_configs configs
      | _ -> ());
      settings)
    |> Profiler.record profiler ~name:"config_time"
  in

  (* step0: potentially notify user about metrics *)
  if not (settings.has_shown_metrics_notification =*= Some true) then (
    (* python compatibility: the 22m and 24m are "normal color or intensity",
     * and "underline off" *)
    let esc =
      if Fmt.style_renderer Fmt.stderr =*= `Ansi_tty then "\027[22m\027[24m"
      else ""
    in
    Logs.warn (fun m ->
        m
          "%sMETRICS: Using configs from the Registry (like --config=p/ci) \
           reports pseudonymous rule metrics to semgrep.dev.@.To disable \
           Registry rule metrics, use \"--metrics=off\".@.Using configs only \
           from local files (like --config=xyz.yml) does not enable \
           metrics.@.@.More information: https://semgrep.dev/docs/metrics"
          esc);
    Logs.app (fun m -> m "");
    let settings =
      {
        settings with
        Semgrep_settings.has_shown_metrics_notification = Some true;
      }
    in
    ignore (Semgrep_settings.save settings));

  (* step1: getting the rules *)

  (* Rule_fetching.rules_and_origin record also contain errors *)
  let rules_and_origins =
    Rule_fetching.rules_from_rules_source ~token_opt:settings.api_token
      ~rewrite_rule_ids:conf.rewrite_rule_ids
      ~registry_caching:conf.registry_caching conf.rules_source
  in
  Metrics_.add_token settings.api_token;

  (* step2: getting the targets *)
  let targets_and_ignored =
    Find_targets.get_targets conf.targeting_conf conf.target_roots
  in
  (* step3: let's go *)
  let res =
    run_scan_files conf profiler rules_and_origins targets_and_ignored
  in
  match res with
  | Error ex -> ex
  | Ok (_, res, cli_output) ->
      (* step4: exit with the right exit code *)
      (* final result for the shell *)
      if conf.error_on_findings && not (Common.null cli_output.results) then
        Exit_code.findings
      else exit_code_of_errors ~strict:conf.strict res.core.errors

(*****************************************************************************)
(* Main logic *)
(*****************************************************************************)

(* All the business logic after command-line parsing. Return the desired
   exit code. *)
let run_conf (conf : Scan_CLI.conf) : Exit_code.t =
  (match conf.common.maturity with
  | Maturity.Default -> (
      match conf with
      (* TODO: handle more confs, or fallback to pysemgrep further down *)
      | { show_supported_languages = true; _ } -> ()
      | _else_ -> raise Pysemgrep.Fallback)
  (* this should never happen because --legacy is handled in cli/bin/semgrep *)
  | Maturity.Legacy -> raise Pysemgrep.Fallback
  | Maturity.Experimental
  | Maturity.Develop ->
      ());
  setup_logging conf;
  (* return a new conf because can adjust conf.num_jobs (-j) *)
  let conf = setup_profiling conf in
  Logs.debug (fun m -> m "conf = %s" (Scan_CLI.show_conf conf));

  match () with
  (* "alternate modes" where no search is performed.
   * coupling: if you add a new alternate mode, you probably need to modify
   * Scan_CLI.cmdline_term.combine.rules_source match cases and allow
   * more cases returning an empty 'Configs []'.
   * LATER: this should be real separate subcommands instead of abusing
   * semgrep scan flags. Maybe a 'semgrep show version',
   * 'semgrep show supported_languages', 'semgrep show ast foo.py',
   * 'semgrep test dir/'
   *)
  | _ when conf.version ->
      Common.pr Version.version;
      (* TOPORT: if enable_version_check: version_check() *)
      Exit_code.ok
  | _ when conf.show_supported_languages ->
      Common.pr (spf "supported languages are: %s" Xlang.supported_xlangs);
      Exit_code.ok
  | _ when conf.test <> None -> Test_subcommand.run (Common2.some conf.test)
  | _ when conf.validate <> None ->
      Validate_subcommand.run (Common2.some conf.validate)
  | _ when conf.show <> None -> Show_subcommand.run (Common2.some conf.show)
  | _else_ ->
      (* --------------------------------------------------------- *)
      (* Let's go *)
      (* --------------------------------------------------------- *)
      run_scan_conf conf

(*****************************************************************************)
(* Entry point *)
(*****************************************************************************)

let main (argv : string array) : Exit_code.t =
  let conf = Scan_CLI.parse_argv argv in
  run_conf conf<|MERGE_RESOLUTION|>--- conflicted
+++ resolved
@@ -484,12 +484,9 @@
       Output.output_result { conf with output_format } profiler res
     in
     Profiler.stop_ign profiler ~name:"total_time";
-<<<<<<< HEAD
-    if Metrics_.is_enabled () then (
-=======
-    Metrics_.add_errors cli_output.errors;
+
     if Metrics_.is_enabled conf.metrics then (
->>>>>>> d51b634f
+      Metrics_.add_errors cli_output.errors;
       Metrics_.add_rules ?profiling:res.core.time filtered_rules;
       Metrics_.add_profiling profiler);
 
