(* TODO: specify as ATD the reply of api/agent/deployments/scans *)
let extract_scan_id data =
  try
    let json = JSON.json_of_string data in
    match json with
    | Object xs -> (
        match List.assoc_opt "scan" xs with
        | Some (Object dd) -> (
            match List.assoc_opt "id" dd with
            | Some (Int i) -> Ok (string_of_int i)
            | Some (String s) -> Ok s
            | _else ->
                Error
                  ("Bad json in body when looking for scan id: no id: " ^ data))
        | _else ->
            Error
              ("Bad json in body when trying to find scan id: no scan: " ^ data)
        )
    | _else -> Error ("Bad json in body when asking for scan id: " ^ data)
  with
  | e ->
      Error ("Couldn't parse json, error: " ^ Printexc.to_string e ^ ": " ^ data)

let start_scan ~dry_run ~token url meta =
  if dry_run then (
    Logs.app (fun m -> m "Would have sent POST request to create scan");
    Ok "")
  else (
    Logs.debug (fun m -> m "Starting scan");
    let headers =
      [
        ("content-type", "application/json");
        ("authorization", "Bearer " ^ token);
      ]
    in
    let scan_endpoint = Uri.with_path url "api/agent/deployments/scans" in
    let body = JSON.(string_of_json (Object [ ("meta", meta) ])) in
<<<<<<< HEAD
    match Http.post ~body ~headers scan_endpoint with
    | Ok body -> (
        let json = JSON.json_of_string body in
        match json with
        | Object xs -> (
            match List.assoc_opt "scan" xs with
            | Some (Object dd) -> (
                match List.assoc_opt "id" dd with
                | Some (Int i) -> Ok (Some (string_of_int i))
                | _else -> Ok None)
            | _else -> Ok None)
        | _else -> Ok None)
=======
    match Http_helpers.post ~body ~headers scan_endpoint with
    | Ok body -> extract_scan_id body
>>>>>>> d5b3fdb6
    | Error (status, msg) ->
        let pre_msg =
          if status = 404 then
            {|Failed to create a scan with given token and deployment_id.
Please make sure they have been set correctly.
|}
          else ""
        in
        let msg =
          Fmt.str "%sAPI server at %a returned this error: %s" pre_msg Uri.pp
            url msg
        in
        Error msg)

(* TODO: specify as ATD the reply to api/agent/deployments/scans/config *)
let extract_rule_config data =
  try
    match Yojson.Basic.from_string data with
    | `Assoc e -> (
        match List.assoc "rule_config" e with
        | `String e -> Ok e
        | _else -> Error ("Couldn't retrieve config: no rule_config in " ^ data)
        )
    | _else -> Error ("Couldn't retrieve config: not an json object: " ^ data)
  with
  | e -> Error ("Failed to decode config: " ^ Printexc.to_string e ^ ": " ^ data)

let fetch_scan_config ~token ~sca ~dry_run ~full_scan repository =
  (* TODO (see below): once we have the CLI logic in place to ignore findings that are from old rule versions
     if self.dry_run:
       app_get_config_url = f"{state.env.semgrep_url}/{DEFAULT_SEMGREP_APP_CONFIG_URL}?{self._scan_params}"
     else:
       app_get_config_url = f"{state.env.semgrep_url}/{DEFAULT_SEMGREP_APP_CONFIG_URL}?{self._scan_params}"
       # TODO: uncomment the line below to replace the old endpoint with the new one once we have the
       # CLI logic in place to ignore findings that are from old rule versions
       # app_get_config_url = f"{state.env.semgrep_url}/api/agent/deployments/scans/{self.scan_id}/config"
  *)
  let url = Semgrep_App.scan_config ~sca ~dry_run ~full_scan repository in
  let content =
    let headers = [ ("authorization", "Bearer " ^ token) ] in
<<<<<<< HEAD
    match Http.get ~headers url with
    | Ok body -> body
=======
    match Http_helpers.get ~headers url with
    | Ok _ as r -> r
>>>>>>> d5b3fdb6
    | Error msg ->
        Error
          (Printf.sprintf "Failed to download config from %s: %s"
             (Uri.to_string url) msg)
  in
  Logs.debug (fun m -> m "finished downloading from %s" (Uri.to_string url));
  match content with
  | Error _ as e -> e
  | Ok content -> extract_rule_config content

let report_failure ~dry_run ~token ~scan_id exit_code =
  if dry_run then (
    Logs.app (fun m ->
        m "Would have reported failure to semgrep.dev: %u" exit_code);
    Ok ())
  else
    let uri =
      Uri.with_path Semgrep_envvars.v.semgrep_url
        ("/api/agent/scans/" ^ scan_id ^ "/error")
    in
    let headers =
      [
        ("content-type", "application/json");
        ("authorization", "Bearer " ^ token);
      ]
    in
    let body =
      JSON.(
        string_of_json
          (Object [ ("exit_code", Int exit_code); ("stderr", String "") ]))
    in
    match Http_helpers.post ~body ~headers uri with
    | Ok _ -> Ok ()
    | Error (code, msg) ->
        Error
          ("API server returned " ^ string_of_int code ^ ", this error: " ^ msg)

(* TODO the server reply when POST to
   "/api/agent/scans/<scan_id>/findings_and_ignores" should be specified ATD *)
let extract_errors data =
  try
    match JSON.json_of_string data with
    | JSON.Object xs -> (
        match List.assoc_opt "errors" xs with
        | Some (JSON.Array errs) ->
            List.iter
              (fun err ->
                match err with
                | JSON.Object xs -> (
                    match List.assoc_opt "message" xs with
                    | Some (String s) ->
                        Logs.warn (fun m ->
                            m "Server returned following warning: %s" s)
                    | _else ->
                        Logs.err (fun m ->
                            m "Couldn't find message in %s"
                              (JSON.string_of_json err)))
                | _else ->
                    Logs.err (fun m ->
                        m "Couldn't find message in %s"
                          (JSON.string_of_json err)))
              errs
        | _else ->
            Logs.err (fun m ->
                m "Couldn't find errors in %s"
                  (JSON.string_of_json (JSON.Object xs))))
    | json ->
        Logs.err (fun m -> m "Not a json object %s" (JSON.string_of_json json))
  with
  | e ->
      Logs.err (fun m ->
          m "Failed to decode server reply as json %s: %s"
            (Printexc.to_string e) data)

(* TODO the server reply when POST to
   "/api/agent/scans/<scan_id>/complete" should be specified in ATD *)
let extract_block_override data =
  try
    match JSON.json_of_string data with
    | JSON.Object xs ->
        let app_block_override =
          match List.assoc_opt "app_block_override" xs with
          | Some (Bool b) -> b
          | _else -> false
        and app_block_reason =
          match List.assoc_opt "app_block_reason" xs with
          | Some (String s) -> s
          | _else -> ""
        in
        Ok (app_block_override, app_block_reason)
    | json ->
        Error
          (Fmt.str "Failed to understand the server reply: %s"
             (JSON.string_of_json json))
  with
  | e ->
      Error
        (Fmt.str "Failed to decode server reply as json %s: %s"
           (Printexc.to_string e) data)

let report_findings ~token ~scan_id ~dry_run ~findings_and_ignores ~complete =
  if dry_run then (
    Logs.app (fun m ->
        m "Would have sent findings and ignores blob: %s"
          (JSON.string_of_json findings_and_ignores));
    Logs.app (fun m ->
        m "Would have sent complete blob: %s" (JSON.string_of_json complete));
    Ok (false, ""))
  else (
    Logs.debug (fun m ->
        m "Sending findings and ignores blob: %s"
          (JSON.string_of_json findings_and_ignores));
    Logs.debug (fun m ->
        m "Sending complete blob: %s" (JSON.string_of_json complete));

    let url =
      Uri.with_path Semgrep_envvars.v.semgrep_url
        ("/api/agent/scans/" ^ scan_id ^ "/findings_and_ignores")
    in
    let headers =
      [
        ("content-type", "application/json");
        ("authorization", "Bearer " ^ token);
      ]
    in
    let body = JSON.string_of_json findings_and_ignores in
    (match Http_helpers.post ~body ~headers url with
    | Ok body -> extract_errors body
    | Error (code, msg) ->
        Logs.warn (fun m -> m "API server returned %u, this error: %s" code msg));
    (* mark as complete *)
    let url =
      Uri.with_path Semgrep_envvars.v.semgrep_url
        ("/api/agent/scans/" ^ scan_id ^ "/complete")
    in
    let body = JSON.string_of_json complete in
    match Http_helpers.post ~body ~headers url with
    | Ok body -> extract_block_override body
    | Error (code, msg) ->
        Error
          ("API server returned " ^ string_of_int code ^ ", this error: " ^ msg))<|MERGE_RESOLUTION|>--- conflicted
+++ resolved
@@ -35,7 +35,6 @@
     in
     let scan_endpoint = Uri.with_path url "api/agent/deployments/scans" in
     let body = JSON.(string_of_json (Object [ ("meta", meta) ])) in
-<<<<<<< HEAD
     match Http.post ~body ~headers scan_endpoint with
     | Ok body -> (
         let json = JSON.json_of_string body in
@@ -48,10 +47,6 @@
                 | _else -> Ok None)
             | _else -> Ok None)
         | _else -> Ok None)
-=======
-    match Http_helpers.post ~body ~headers scan_endpoint with
-    | Ok body -> extract_scan_id body
->>>>>>> d5b3fdb6
     | Error (status, msg) ->
         let pre_msg =
           if status = 404 then
@@ -92,13 +87,8 @@
   let url = Semgrep_App.scan_config ~sca ~dry_run ~full_scan repository in
   let content =
     let headers = [ ("authorization", "Bearer " ^ token) ] in
-<<<<<<< HEAD
     match Http.get ~headers url with
     | Ok body -> body
-=======
-    match Http_helpers.get ~headers url with
-    | Ok _ as r -> r
->>>>>>> d5b3fdb6
     | Error msg ->
         Error
           (Printf.sprintf "Failed to download config from %s: %s"
