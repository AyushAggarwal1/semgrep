--- conflicted
+++ resolved
@@ -63,14 +63,9 @@
       | None -> None
       | Some token -> Some [ ("authorization", "Bearer " ^ token) ]
     in
-<<<<<<< HEAD
-    match Http.get ?headers url with
-    | Ok body -> body
-=======
     let%lwt res = Http_helpers.get_async ?headers url in
     match res with
     | Ok body -> Lwt.return body
->>>>>>> 15cc0be9
     | Error msg ->
         (* was raise Semgrep_error, but equivalent to abort now *)
         Error.abort
