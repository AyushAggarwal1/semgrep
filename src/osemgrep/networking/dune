; This library should contain all the entry points to access the internet.
(library
  (public_name semgrep.osemgrep_networking)
  (name osemgrep_networking)
  (wrapped false)
  (libraries
    lwt
<<<<<<< HEAD
    ; !!osemgrep_networking should be the only lib in semgrep using http-lwt-client!!
    uri
=======
    cohttp-lwt-unix
>>>>>>> 15cc0be9

    profiling
    http
    semgrep_core_cli ; for Version.version in Network_app.ml
    osemgrep_configuring
    osemgrep_jsonnet
  )
 (preprocess
   (pps
     profiling.ppx
     ppx_deriving.show
     ppx_deriving.eq
     ppx_hash
     lwt_ppx
   )
 )
)<|MERGE_RESOLUTION|>--- conflicted
+++ resolved
@@ -5,12 +5,7 @@
   (wrapped false)
   (libraries
     lwt
-<<<<<<< HEAD
-    ; !!osemgrep_networking should be the only lib in semgrep using http-lwt-client!!
-    uri
-=======
     cohttp-lwt-unix
->>>>>>> 15cc0be9
 
     profiling
     http
