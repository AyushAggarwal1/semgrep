--- conflicted
+++ resolved
@@ -691,36 +691,18 @@
 (* New taints *)
 (*****************************************************************************)
 
-<<<<<<< HEAD
 let src_of_pm ~incoming (pm, (source : Rule.taint_source)) =
   let pc = R.get_source_precondition source in
-  let labels = labels_in_precondition pc in
-  let relevant_incoming =
-    (* If the precondition is 'A' we don't care about taint with label 'B' or 'C'. *)
-    incoming
-    |> Taint_set.filter (fun t ->
-           match t.orig with
-           | Arg _ -> true
-           | Src src -> LabelSet.mem src.label labels)
-  in
-=======
-let src_of_pm ~incoming (pm, (x : Rule.taint_source)) =
-  let relevant_incoming = filter_relevant_taints x.source_requires incoming in
->>>>>>> 0e32445f
+  let relevant_incoming = filter_relevant_taints pc incoming in
   (* We don't expect to be able to solve preconditions here, but we need to try
    * in order to simplify away the trivial cases. Otherwise if we had e.g. a pattern
    * source like `pattern: $X` that matches tons of things, with label 'B' and a
    * 'requires' like `A`, we could be generating lots of 'B's in places where we know
    * for sure that we don't have any 'A'!
    *)
-<<<<<<< HEAD
-  match solve_precondition ~taints:relevant_incoming pc with
-=======
   match
-    solve_precondition ~ignore_poly_taint:false ~taints:relevant_incoming
-      x.source_requires
+    solve_precondition ~ignore_poly_taint:false ~taints:relevant_incoming pc
   with
->>>>>>> 0e32445f
   | Some false -> None
   | Some true ->
       Some
