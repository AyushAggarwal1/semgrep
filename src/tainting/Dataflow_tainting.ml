--- conflicted
+++ resolved
@@ -1013,7 +1013,6 @@
       let* fparams, fun_sig = hook env.config eorig in
       Some
         (fun_sig
-<<<<<<< HEAD
         |> List.concat_map (function
              | T.ToReturn (taints, _return_tok) ->
                  taints
@@ -1029,8 +1028,10 @@
                                    orig = Src { src with call_trace };
                                    tokens = [];
                                  })
-                        | Arg argpos ->
-                            let* arg_taints = taints_of_arg argpos in
+                        | Arg arg ->
+                            let* arg_taints =
+                              taints_of_sig_arg env fparams args args_taints arg
+                            in
                             (* Get the token of the function *)
                             let* ident =
                               match f with
@@ -1074,60 +1075,15 @@
                            a single ToSink "finding" which uses all the taints, including
                            the argument taints induced here.
                         *)
-                        | Arg argpos ->
+                        | Arg arg ->
                             let sink = T.Call (eorig, t.tokens, sink) in
-                            let* arg_taints = taints_of_arg argpos in
+                            let* arg_taints = taints_of_sig_arg env fparams args args_taints arg in
                             arg_taints
                             |> Taints.iter (fun t ->
                                    findings_of_tainted_sinks env
                                      (Taints.singleton t) [ sink ]
                                    |> report_findings env);
                             None))
-=======
-        |> List.filter_map (function
-             | T.SrcToReturn (src, tokens, _return_tok) ->
-                 let call_trace = T.Call (eorig, tokens, src.call_trace) in
-                 Some
-                   (Taints.singleton
-                      { orig = Src { src with call_trace }; tokens = [] })
-             | T.ArgToReturn (arg, tokens, _return_tok) ->
-                 let* arg_taints =
-                   taints_of_sig_arg env fparams args args_taints arg
-                 in
-                 (* Get the token of the function *)
-                 let* ident =
-                   match f with
-                   (* Case `$F()` *)
-                   | { base = Var { ident; _ }; rev_offset = []; _ }
-                   (* Case `$X. ... .$F()` *)
-                   | {
-                       base = _;
-                       rev_offset = { o = Dot { ident; _ }; _ } :: _;
-                       _;
-                     } ->
-                       Some ident
-                   | __else__ -> None
-                 in
-                 Some
-                   (arg_taints
-                   |> Taints.map (fun taint ->
-                          let tokens =
-                            List.rev_append tokens (snd ident :: taint.tokens)
-                          in
-                          { taint with tokens }))
-             | T.ArgToSink (arg, tokens, sink) ->
-                 let sink = T.Call (eorig, tokens, sink) in
-                 let* arg_taints =
-                   taints_of_sig_arg env fparams args args_taints arg
-                 in
-                 arg_taints
-                 |> Taints.iter (fun t ->
-                        findings_of_tainted_sink env (Taints.singleton t) sink
-                        |> report_findings env);
-                 None
-             (* THINK: Should we report something here? *)
-             | T.SrcToSink _ -> None)
->>>>>>> 405596e3
         |> List.fold_left Taints.union Taints.empty)
   | None, _
   | Some _, _ ->
