--- conflicted
+++ resolved
@@ -858,44 +858,7 @@
       in
       (Some e, res, [])
 
-<<<<<<< HEAD
-(* This is ugly, with potentially some filtering operations being done twice.
-   It should get simplified when we get rid of the Python wrapper.
-   For now, we avoid code duplication.
-*)
-let semgrep_with_prepared_rules_and_targets config (x : Lang_job.t) =
-  let lang_str = Xlang.to_string x.lang in
-  let rule_ids (* what are these for? *) =
-    Common.map
-      (fun (x : Rule.t) ->
-        let id, _tok = x.id in
-        id)
-      x.rules
-  in
-  let rule_nums = Common.mapi (fun i _ -> i) rule_ids in
-  let target_mappings =
-    Common.map
-      (fun path : Input_to_core_t.target ->
-        { path = !!path; language = lang_str; rule_nums })
-      x.targets
-  in
-  let wrapped_targets : Input_to_core_t.targets =
-    { target_mappings; rule_ids }
-  in
-  let config =
-    {
-      config with
-      target_source = Some (Targets wrapped_targets);
-      rule_source = Some (Rules x.rules);
-    }
-  in
-  semgrep_with_raw_results_and_exn_handler config
-
 let output_semgrep_results (exn, res, files) config =
-=======
-let semgrep_with_rules_and_formatted_output config =
-  let exn, res, files = semgrep_with_raw_results_and_exn_handler config in
->>>>>>> 05486f66
   (* note: uncomment the following and use semgrep-core -stat_matches
    * to debug too-many-matches issues.
    * Common2.write_value matches "/tmp/debug_matches";
