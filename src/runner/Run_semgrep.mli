--- conflicted
+++ resolved
@@ -205,15 +205,11 @@
   * Output_from_core_j.skipped_target list
 
 val rules_for_xlang : Xlang.t -> Rule.t list -> Rule.t list
-<<<<<<< HEAD
 val xtarget_of_file : Runner_config.t -> Lang.t -> Common.filename -> Xtarget.t
-=======
-val xtarget_of_file : Runner_config.t -> Xlang.t -> Common.filename -> Xtarget.t
 
 (*
    Sort targets by decreasing size. This is meant for optimizing
    CPU usage when processing targets in parallel on a fixed number of cores.
 *)
 val sort_targets_by_decreasing_size :
-  Input_to_core_t.target list -> Input_to_core_t.target list
->>>>>>> df1e89c8
+  Input_to_core_t.target list -> Input_to_core_t.target list