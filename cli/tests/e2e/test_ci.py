--- conflicted
+++ resolved
@@ -2112,11 +2112,7 @@
         assert "Enabled products: None" in result.stderr
         assert "No products are enabled for this organization" in result.stderr
     else:
-<<<<<<< HEAD
         assert f"Enabled products: {_enabled_products[0]}" in result.stderr
-        assert "No products are enabled for this organization" not in result.stderr
-=======
-        assert f"Enabled products: {enabled_products[0]}" in result.stderr
         assert "No products are enabled for this organization" not in result.stderr
 
 
@@ -2147,5 +2143,4 @@
     if enable_deepsemgrep:
         mock_send.assert_called_once_with(2)
     else:
-        mock_send.assert_not_called()
->>>>>>> 20b2b8e7
+        mock_send.assert_not_called()