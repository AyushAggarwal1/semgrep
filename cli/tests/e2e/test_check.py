import json
import os
import subprocess
import tempfile
from pathlib import Path

import pytest
from tests.conftest import _clean_stdout
from tests.conftest import mask_variable_text
from tests.fixtures import RunSemgrep
from tests.semgrep_runner import SEMGREP_BASE_COMMAND
from tests.semgrep_runner import SEMGREP_BASE_COMMAND_STR

from semgrep.constants import OutputFormat


def _mask_times(result_json: str) -> str:
    result = json.loads(result_json)

    def zero_times(value):
        if type(value) == float:
            return 2.022
        elif type(value) == list:
            return [zero_times(val) for val in value]
        elif type(value) == dict:
            return {k: zero_times(v) for k, v in value.items()}
        else:
            return value

    if "time" in result:
        result["time"] = zero_times(result["time"])
    return json.dumps(result, indent=2, sort_keys=True)


GITHUB_TEST_GIST_URL = (
    "https://raw.githubusercontent.com/returntocorp/semgrep-rules/develop/template.yaml"
)


@pytest.mark.kinda_slow
@pytest.mark.osempass
def test_basic_rule__local(run_semgrep_in_tmp: RunSemgrep, snapshot):
    snapshot.assert_match(
        run_semgrep_in_tmp("rules/eqeq.yaml").stdout,
        "results.json",
    )


@pytest.mark.kinda_slow
@pytest.mark.osempass
def test_basic_rule__relative(run_semgrep_in_tmp: RunSemgrep, snapshot):
    snapshot.assert_match(
        run_semgrep_in_tmp("rules/../rules/eqeq.yaml").stdout,
        "results.json",
    )


@pytest.mark.kinda_slow
def test_basic_jsonnet_rule(
    monkeypatch: pytest.MonkeyPatch, run_semgrep_in_tmp: RunSemgrep, snapshot
):
    monkeypatch.setenv("R2C_INTERNAL_JSONNET_LIB", "rules/jsonnet/lib")
    snapshot.assert_match(
        run_semgrep_in_tmp("rules/jsonnet/python/basic.jsonnet").stdout,
        "results.json",
    )


@pytest.mark.kinda_slow
@pytest.mark.osempass
def test_deduplication(run_semgrep_in_tmp: RunSemgrep, snapshot):
    """
    Check that semgrep runs a rule only once even when different in the metadata
    """
    snapshot.assert_match(
        run_semgrep_in_tmp(
            "rules/duplicate-rule.yaml", target_name="basic/stupid.py"
        ).stdout,
        "results.json",
    )


@pytest.mark.kinda_slow
def test_noextension_filtering(run_semgrep_in_tmp: RunSemgrep, snapshot):
    """
    Check that semgrep does not filter out files without extensions when
    said file is explicitly passed AND when we use --scan-unknown-extensions.
    """
    snapshot.assert_match(
        run_semgrep_in_tmp(
            "rules/eqeq-python.yaml",
            target_name="basic/stupid_no_extension",
            options=["--scan-unknown-extensions"],
        ).stdout,
        "results.json",
    )


@pytest.mark.kinda_slow
def test_noextension_filtering_optimizations(run_semgrep_in_tmp: RunSemgrep, snapshot):
    """
    Check that semgrep does not filter out files without extensions when
    said file is explicitly passed AND when we use --scan-unknown-extensions.
    """
    snapshot.assert_match(
        run_semgrep_in_tmp(
            "rules/eqeq-python.yaml",
            target_name="basic/stupid_no_extension",
            options=["--scan-unknown-extensions", "--optimizations", "all"],
        ).stdout,
        "results.json",
    )


@pytest.mark.kinda_slow
@pytest.mark.osempass
def test_script(run_semgrep_in_tmp: RunSemgrep, snapshot):
    """
    Validates that Semgrep scans scripts with matching shebangs
    """
    snapshot.assert_match(
        run_semgrep_in_tmp(
            "rules/eqeq-python.yaml",
            target_name="script/",
        ).stdout,
        "results.json",
    )


@pytest.mark.kinda_slow
def test_extract(run_semgrep_in_tmp: RunSemgrep, snapshot):
    """
    Validates that Semgrep works with extract mode
    """
    snapshot.assert_match(
        run_semgrep_in_tmp(
            "rules/extract_rules/js_html_concat.yaml",
            target_name="extract/js_html_concat.html",
        ).stdout,
        "results.json",
    )


@pytest.mark.kinda_slow
def test_extract_exclude(run_semgrep_in_tmp: RunSemgrep, snapshot):
    """
    Validates that Semgrep works with extract mode
    """
    snapshot.assert_match(
        run_semgrep_in_tmp(
            "rules/extract_rules/python_jupyter_paths_exclude.yaml",
            target_name="extract/python_jupyter_paths_exclude.ipynb",
        ).stdout,
        "results.json",
    )


@pytest.mark.kinda_slow
def test_extract_include(run_semgrep_in_tmp: RunSemgrep, snapshot):
    """
    Validates that Semgrep works with extract mode
    """
    snapshot.assert_match(
        run_semgrep_in_tmp(
            "rules/extract_rules/python_jupyter_paths_include.yaml",
            target_name="extract/python_jupyter_paths_include.ipynb",
        ).stdout,
        "results.json",
    )


@pytest.mark.osempass
@pytest.mark.kinda_slow
def test_basic_rule__absolute(run_semgrep_in_tmp: RunSemgrep, snapshot):
    snapshot.assert_match(
        run_semgrep_in_tmp(Path.cwd() / "rules" / "eqeq.yaml").stdout,
        "results.json",
    )


@pytest.mark.osempass
@pytest.mark.slow
def test_terminal_output(run_semgrep_in_tmp: RunSemgrep, snapshot):
    # Have shared settings file to test second run doesnt show metric output
    settings_file = tempfile.NamedTemporaryFile().name

    results = run_semgrep_in_tmp(
        "rules/eqeq.yaml",
        output_format=OutputFormat.TEXT,
        force_color=True,
        env={"SEMGREP_SETTINGS_FILE": settings_file},
    )
    snapshot.assert_match(results.as_snapshot(), "results.txt")

    # Metric message should not appear in second output
    results = run_semgrep_in_tmp(
        "rules/eqeq.yaml",
        output_format=OutputFormat.TEXT,
        force_color=True,
        env={"SEMGREP_SETTINGS_FILE": settings_file},
    )
    snapshot.assert_match(results.as_snapshot(), "results_second.txt")


@pytest.mark.osempass
@pytest.mark.kinda_slow
def test_terminal_output_quiet(run_semgrep_in_tmp: RunSemgrep, snapshot):
    """
    Quiet output should just have finding output
    """
    results = run_semgrep_in_tmp(
        "rules/eqeq.yaml",
        output_format=OutputFormat.TEXT,
        force_color=True,
        quiet=True,
        # Pass named temporary file to force metric notice behavior on first scan
        # (but should not see anything cause of --quiet)
        env={"SEMGREP_SETTINGS_FILE": tempfile.NamedTemporaryFile().name},
    )
    snapshot.assert_match(results.as_snapshot(), "results.txt")


@pytest.mark.kinda_slow
def test_stdin_input(snapshot):
    unique_settings_file = tempfile.NamedTemporaryFile().name
    Path(unique_settings_file).write_text(
        "anonymous_user_id: 5f52484c-3f82-4779-9353-b29bbd3193b6\n"
        "has_shown_metrics_notification: true\n"
    )
    process = subprocess.Popen(
        SEMGREP_BASE_COMMAND + ["--json", "-e", "a", "--lang", "js", "-"],
        encoding="utf-8",
        env={
            **os.environ,
            "SEMGREP_SETTINGS_FILE": unique_settings_file,
            "SEMGREP_VERSION_CACHE_PATH": tempfile.TemporaryDirectory().name,
            "SEMGREP_ENABLE_VERSION_CHECK": "0",
            "SEMGREP_SEND_METRICS": "off",
        },
        stdin=subprocess.PIPE,
        stdout=subprocess.PIPE,
    )
    stdout, _ = process.communicate("a")
    snapshot.assert_match(mask_variable_text(stdout), "results.json")


@pytest.mark.kinda_slow
def test_subshell_input(snapshot):
    unique_settings_file = tempfile.NamedTemporaryFile().name
    Path(unique_settings_file).write_text(
        "anonymous_user_id: 5f52484c-3f82-4779-9353-b29bbd3193b6\n"
        "has_shown_metrics_notification: true\n"
    )
    stdout = subprocess.check_output(
        [
            "bash",
            "-c",
            f"{SEMGREP_BASE_COMMAND_STR} --json -e 'a' --lang js <(echo 'a')",
        ],
        encoding="utf-8",
        env={
            **os.environ,
            "SEMGREP_SETTINGS_FILE": unique_settings_file,
            "SEMGREP_VERSION_CACHE_PATH": tempfile.TemporaryDirectory().name,
            "SEMGREP_ENABLE_VERSION_CHECK": "0",
            "SEMGREP_SEND_METRICS": "off",
        },
    )
    # Clean fingerprint from result since it's path dependent and that changes
    # everytime due to the way stdin works
    snapshot.assert_match(mask_variable_text(stdout), "results.json")


@pytest.mark.kinda_slow
def test_multi_subshell_input(snapshot):
    unique_settings_file = tempfile.NamedTemporaryFile().name
    Path(unique_settings_file).write_text(
        "anonymous_user_id: 5f52484c-3f82-4779-9353-b29bbd3193b6\n"
        "has_shown_metrics_notification: true\n"
    )
    stdout = subprocess.check_output(
        [
            "bash",
            "-c",
            f"{SEMGREP_BASE_COMMAND_STR} --json -e 'a' --lang js <(echo 'a') <(echo 'b + a')",
        ],
        encoding="utf-8",
        env={
            **os.environ,
            "SEMGREP_SETTINGS_FILE": unique_settings_file,
            "SEMGREP_VERSION_CACHE_PATH": tempfile.TemporaryDirectory().name,
            "SEMGREP_ENABLE_VERSION_CHECK": "0",
            "SEMGREP_SEND_METRICS": "off",
        },
    )
    snapshot.assert_match(mask_variable_text(stdout), "results.json")


@pytest.mark.kinda_slow
@pytest.mark.osempass
def test_multiline(run_semgrep_in_tmp: RunSemgrep, snapshot):
    snapshot.assert_match(
        run_semgrep_in_tmp("rules/multiline.yaml", target_name="multiline").stdout,
        "results.json",
    )


@pytest.mark.osempass
@pytest.mark.slow
def test_url_rule(run_semgrep_in_tmp: RunSemgrep, snapshot):
    snapshot.assert_match(
        run_semgrep_in_tmp(GITHUB_TEST_GIST_URL).stdout, "results.json"
    )


@pytest.mark.osempass
@pytest.mark.slow
def test_auto_config(run_semgrep_in_tmp: RunSemgrep, mocker):
    # --config auto will change over time, so lets just make sure this doesn't error out
    # TODO: Mock config response for more detailed testing
    # Use --no-strict to avoid error from unmatched nosem comment
    mocker.patch("semgrep.metrics.Metrics.send")
    run_semgrep_in_tmp(
        "auto", target_name="auto", force_metrics_off=False, strict=False
    )
    assert True


@pytest.mark.osempass
@pytest.mark.kinda_slow
def test_hidden_rule__explicit(run_semgrep_in_tmp: RunSemgrep, snapshot):
    snapshot.assert_match(
        run_semgrep_in_tmp("rules/hidden/.hidden").stdout, "results.json"
    )


@pytest.mark.kinda_slow
def test_hidden_rule__implicit(run_semgrep_in_tmp: RunSemgrep, snapshot):
    stdout, _ = run_semgrep_in_tmp("rules/hidden", assert_exit_code=7)
    snapshot.assert_match(_clean_stdout(stdout), "error.json")

    _, stderr = run_semgrep_in_tmp(
        "rules/hidden", output_format=OutputFormat.TEXT, assert_exit_code=7
    )
    snapshot.assert_match(stderr, "error.txt")


@pytest.mark.kinda_slow
@pytest.mark.osempass
def test_regex_rule__top(run_semgrep_in_tmp: RunSemgrep, snapshot):
    snapshot.assert_match(
        run_semgrep_in_tmp("rules/regex-top.yaml").stdout, "results.json"
    )


@pytest.mark.kinda_slow
@pytest.mark.osempass
def test_regex_rule__utf8(run_semgrep_in_tmp: RunSemgrep, snapshot):
    snapshot.assert_match(
        run_semgrep_in_tmp(
            "rules/regex-utf8.yaml", target_name="basic/regex-utf8.txt"
        ).stdout,
        "results.json",
    )


@pytest.mark.kinda_slow
@pytest.mark.osempass
def test_regex_rule__utf8_on_image(run_semgrep_in_tmp: RunSemgrep, snapshot):
    # https://github.com/returntocorp/semgrep/issues/4258
    snapshot.assert_match(
        run_semgrep_in_tmp(
            "rules/regex-utf8.yaml", target_name="image/semgrep.png"
        ).stdout,
        "results.json",
    )


@pytest.mark.kinda_slow
@pytest.mark.osempass
def test_regex_rule__child(run_semgrep_in_tmp: RunSemgrep, snapshot):
    snapshot.assert_match(
        run_semgrep_in_tmp("rules/regex-child.yaml").stdout, "results.json"
    )


@pytest.mark.kinda_slow
@pytest.mark.osempass
def test_regex_rule__not(run_semgrep_in_tmp: RunSemgrep, snapshot):
    snapshot.assert_match(
        run_semgrep_in_tmp(
            "rules/pattern-not-regex/regex-not.yaml", target_name="basic/stupid.py"
        ).stdout,
        "results.json",
    )


@pytest.mark.kinda_slow
@pytest.mark.osempass
def test_regex_rule__not2(run_semgrep_in_tmp: RunSemgrep, snapshot):
    snapshot.assert_match(
        run_semgrep_in_tmp(
            "rules/pattern-not-regex/regex-not2.yaml",
            target_name="basic/regex-any-language.html",
        ).stdout,
        "results.json",
    )


@pytest.mark.kinda_slow
@pytest.mark.osempass
def test_regex_rule__pattern_regex_and_pattern_not_regex(
    run_semgrep_in_tmp: RunSemgrep, snapshot
):
    snapshot.assert_match(
        run_semgrep_in_tmp(
            "rules/pattern-not-regex/regex-not-with-pattern-regex.yaml",
            target_name="basic/regex-any-language.html",
        ).stdout,
        "results.json",
    )


@pytest.mark.kinda_slow
@pytest.mark.osempass
def test_regex_rule__issue2465(run_semgrep_in_tmp: RunSemgrep, snapshot):
    snapshot.assert_match(
        run_semgrep_in_tmp(
            "rules/pattern-not-regex/issue2465.yaml",
            target_name="pattern-not-regex/issue2465.requirements.txt",
        ).stdout,
        "results.json",
    )


@pytest.mark.kinda_slow
def test_regex_rule__invalid_expression(run_semgrep_in_tmp: RunSemgrep, snapshot):
    stdout, stderr = run_semgrep_in_tmp("rules/regex-invalid.yaml", assert_exit_code=2)
    snapshot.assert_match(stderr, "error.txt")
    snapshot.assert_match(_clean_stdout(stdout), "error.json")


@pytest.mark.kinda_slow
@pytest.mark.osempass
def test_nested_patterns_rule(run_semgrep_in_tmp: RunSemgrep, snapshot):
    snapshot.assert_match(
        run_semgrep_in_tmp("rules/nested-patterns.yaml").stdout, "results.json"
    )


@pytest.mark.kinda_slow
def test_nested_pattern_either_rule(run_semgrep_in_tmp: RunSemgrep, snapshot):
    snapshot.assert_match(
        run_semgrep_in_tmp("rules/nested-pattern-either.yaml").stdout, "results.json"
    )


# TODO: This can be marked osempass once we port cli_unique_key deduplication
# https://github.com/returntocorp/semgrep/pull/8510
@pytest.mark.kinda_slow
def test_metavariable_regex_rule(run_semgrep_in_tmp: RunSemgrep, snapshot):
    snapshot.assert_match(
        run_semgrep_in_tmp("rules/metavariable-regex.yaml").stdout, "results.json"
    )


@pytest.mark.kinda_slow
@pytest.mark.osempass
def test_metavariable_regex_multi_rule(run_semgrep_in_tmp: RunSemgrep, snapshot):
    snapshot.assert_match(
        run_semgrep_in_tmp("rules/metavariable-regex-multi-rule.yaml").stdout,
        "results.json",
    )


@pytest.mark.kinda_slow
@pytest.mark.osempass
def test_metavariable_multi_regex_rule(run_semgrep_in_tmp: RunSemgrep, snapshot):
    snapshot.assert_match(
        run_semgrep_in_tmp("rules/metavariable-regex-multi-regex.yaml").stdout,
        "results.json",
    )


@pytest.mark.osempass
@pytest.mark.kinda_slow
def test_regex_with_any_language_rule(run_semgrep_in_tmp: RunSemgrep, snapshot):
    snapshot.assert_match(
        run_semgrep_in_tmp(
            "rules/regex-any-language.yaml", target_name="basic/regex-any-language.html"
        ).stdout,
        "results.json",
    )


@pytest.mark.osempass
@pytest.mark.kinda_slow
def test_regex_with_any_language_multiple_rule(
    run_semgrep_in_tmp: RunSemgrep, snapshot
):
    snapshot.assert_match(
        run_semgrep_in_tmp(
            "rules/regex-any-language-multiple.yaml",
            target_name="basic/regex-any-language.html",
        ).stdout,
        "results.json",
    )


@pytest.mark.kinda_slow
def test_invalid_regex_with_any_language_rule(run_semgrep_in_tmp: RunSemgrep, snapshot):
    stdout, stderr = run_semgrep_in_tmp(
        "rules/regex-any-language-invalid.yaml",
        target_name="basic/regex-any-language.html",
        assert_exit_code=7,
    )
    snapshot.assert_match(stderr, "error.txt")
    snapshot.assert_match(_clean_stdout(stdout), "error.json")


@pytest.mark.osempass
@pytest.mark.kinda_slow
def test_regex_with_any_language_rule_none_alias(
    run_semgrep_in_tmp: RunSemgrep, snapshot
):
    snapshot.assert_match(
        run_semgrep_in_tmp(
            "rules/regex-any-language-alias-none.yaml",
            target_name="basic/regex-any-language.html",
        ).stdout,
        "results.json",
    )


@pytest.mark.osempass
@pytest.mark.kinda_slow
def test_regex_with_any_language_multiple_rule_none_alias(
    run_semgrep_in_tmp: RunSemgrep, snapshot
):
    snapshot.assert_match(
        run_semgrep_in_tmp(
            "rules/regex-any-language-multiple-alias-none.yaml",
            target_name="basic/regex-any-language.html",
        ).stdout,
        "results.json",
    )


@pytest.mark.slow
def test_timeout(run_semgrep_in_tmp: RunSemgrep, snapshot):
    # Check that semgrep-core timeouts are properly handled

    snapshot.assert_match(
        run_semgrep_in_tmp(
            "rules/long.yaml",
            options=["--timeout", "1"],
            target_name="equivalence",
            strict=False,
        ).stdout,
        "results.json",
    )


@pytest.mark.slow
def test_spacegrep_timeout(run_semgrep_in_tmp: RunSemgrep, snapshot):
    # Check that spacegrep timeouts are handled gracefully.
    #
    # The pattern is designed to defeat any optimization that would
    # prevent a timeout. Both the words 'Frob' and 'Yoyodyne' occur
    # once in the file but in a different order, preventing any match.
    #
    pattern = "$A ... $B ... $C ... Frob ... Yoyodyne"

    stdout, stderr = run_semgrep_in_tmp(
        config=None,
        target_name="spacegrep_timeout/gnu-lgplv2.txt",
        options=["--lang=generic", "--pattern", pattern, "--timeout=1"],
        output_format=OutputFormat.TEXT,
        strict=False,  # don't fail due to timeout
    )

    snapshot.assert_match(stdout, "results.json")
    snapshot.assert_match(stderr, "error.txt")


@pytest.mark.kinda_slow
def test_max_memory(run_semgrep_in_tmp: RunSemgrep, snapshot):
    stdout, stderr = run_semgrep_in_tmp(
        "rules/long.yaml",
        options=["--verbose", "--max-memory", "1"],
        target_name="equivalence",
        strict=False,
    )
    snapshot.assert_match(_mask_times(stdout), "results.json")
    snapshot.assert_match(stderr, "error.txt")


@pytest.mark.slow
def test_stack_size(run_semgrep_in_tmp: RunSemgrep, snapshot):
    """
    Verify that semgrep raises the soft stack limit if possible
    when calling semgrep core
    """

    # long.yaml and equivalence were chosen since they happen to cause
    # stack exhaustion
    e2e_dir = Path(__file__).parent
    targetpath = Path(e2e_dir / "targets").resolve() / "equivalence"
    rulepath = Path(e2e_dir / "rules").resolve() / "long.yaml"

    # Set the hard as well as the soft stack limit. This should force a stack
    # overflow. If this fails, the test is broken and needs to be fixed.
    # Do not just delete this assertion. It means the actual test below does
    # not accurately verify that we are solving the stack exhaustion
    output = subprocess.run(
        f"ulimit -s 1000 && {SEMGREP_BASE_COMMAND_STR} --disable-version-check --metrics off --config {rulepath} --verbose {targetpath}",
        shell=True,
        capture_output=True,
        encoding="utf-8",
    )
    print(output.stderr)
    assert (
        "semgrep-core exit code: -11" in output.stderr
        or "Stack overflow" in output.stderr
    )

    # If only set soft limit, semgrep should raise it as necessary so we don't hit soft limit
    output = subprocess.run(
        f"ulimit -S -s 1000 && {SEMGREP_BASE_COMMAND_STR} --disable-version-check --metrics off --config {rulepath} --verbose {targetpath}",
        shell=True,
        capture_output=True,
        encoding="utf-8",
    )
    # with a soft limit, semgrep should terminate without errors
    assert "semgrep-core exit code: -11" not in output.stderr
    assert "Stack overflow" not in output.stderr


@pytest.mark.slow
def test_timeout_threshold(run_semgrep_in_tmp: RunSemgrep, snapshot):
    results = run_semgrep_in_tmp(
        "rules/multiple-long.yaml",
        options=["--verbose", "--timeout", "1", "--timeout-threshold", "1"],
        target_name="equivalence",
        strict=False,
    ).stdout
    snapshot.assert_match(
        _mask_times(results),
        "results.json",
    )

    snapshot.assert_match(
        run_semgrep_in_tmp(
            "rules/multiple-long.yaml",
            output_format=OutputFormat.TEXT,
            force_color=True,
            options=["--verbose", "--timeout", "1", "--timeout-threshold", "1"],
            target_name="equivalence",
            strict=False,
        ).stderr,
        "error.txt",
    )

    snapshot.assert_match(
        run_semgrep_in_tmp(
            "rules/multiple-long.yaml",
            output_format=OutputFormat.TEXT,
            force_color=True,
            options=["--verbose", "--timeout", "1", "--timeout-threshold", "2"],
            target_name="equivalence",
            strict=False,
        ).stderr,
        "error_2.txt",
    )


@pytest.mark.kinda_slow
@pytest.mark.osempass
def test_metavariable_comparison_rule(run_semgrep_in_tmp: RunSemgrep, snapshot):
    snapshot.assert_match(
        run_semgrep_in_tmp("rules/metavariable-comparison.yaml").stdout, "results.json"
    )


@pytest.mark.kinda_slow
@pytest.mark.osempass
def test_metavariable_comparison_rule_base(run_semgrep_in_tmp: RunSemgrep, snapshot):
    snapshot.assert_match(
        run_semgrep_in_tmp("rules/metavariable-comparison-base.yaml").stdout,
        "results.json",
    )


@pytest.mark.kinda_slow
@pytest.mark.osempass
def test_metavariable_comparison_rule_strip(run_semgrep_in_tmp: RunSemgrep, snapshot):
    snapshot.assert_match(
        run_semgrep_in_tmp("rules/metavariable-comparison-strip.yaml").stdout,
        "results.json",
    )


@pytest.mark.kinda_slow
@pytest.mark.osempass
def test_metavariable_comparison_rule_bad_content(
    run_semgrep_in_tmp: RunSemgrep, snapshot
):
    snapshot.assert_match(
        run_semgrep_in_tmp("rules/metavariable-comparison-bad-content.yaml").stdout,
        "results.json",
    )


@pytest.mark.kinda_slow
@pytest.mark.osempass
def test_multiple_configs_file(run_semgrep_in_tmp: RunSemgrep, snapshot):
    snapshot.assert_match(
        run_semgrep_in_tmp(["rules/eqeq.yaml", "rules/eqeq-python.yaml"]).stdout,
        "results.json",
    )


@pytest.mark.slow
def test_multiple_configs_different_origins(run_semgrep_in_tmp: RunSemgrep, snapshot):
    snapshot.assert_match(
        run_semgrep_in_tmp(["rules/eqeq.yaml", GITHUB_TEST_GIST_URL]).stdout,
        "results.json",
    )


# TODO: This can be marked osempass once we port cli_unique_key deduplication
# https://github.com/returntocorp/semgrep/pull/8510
@pytest.mark.kinda_slow
def test_metavariable_propagation_regex(run_semgrep_in_tmp: RunSemgrep, snapshot):
    snapshot.assert_match(
        run_semgrep_in_tmp(
            "rules/metavariable_propagation/metavariable-regex-propagation.yaml",
            target_name="metavariable_propagation/metavariable-regex-propagation.py",
        ).stdout,
        "results.json",
    )


@pytest.mark.kinda_slow
@pytest.mark.osempass
def test_metavariable_propagation_comparison(run_semgrep_in_tmp: RunSemgrep, snapshot):
    snapshot.assert_match(
        run_semgrep_in_tmp(
            "rules/metavariable_propagation/metavariable-comparison-propagation.yaml",
            target_name="metavariable_propagation/metavariable-comparison-propagation.py",
        ).stdout,
        "results.json",
    )


@pytest.mark.kinda_slow
def test_taint_mode(run_semgrep_in_tmp: RunSemgrep, snapshot):
    snapshot.assert_match(
        run_semgrep_in_tmp(
            "rules/taint.yaml",
            target_name="taint/taint.py",
        ).stdout,
        "results.json",
    )


@pytest.mark.kinda_slow
def test_deduplication_same_message(run_semgrep_in_tmp: RunSemgrep, snapshot):
    """
    With same message, should deduplicate and only have one finding
    """
    output, _ = run_semgrep_in_tmp(
        "rules/deduplication/duplication-same-message.yaml",
        target_name="deduplication/deduplication.py",
    )
    snapshot.assert_match(output, "results.json")
    json_output = json.loads(output)
    assert len(json_output["results"]) == 1


@pytest.mark.kinda_slow
@pytest.mark.osempass
def test_deduplication_different_message(run_semgrep_in_tmp: RunSemgrep, snapshot):
    output, _ = run_semgrep_in_tmp(
        "rules/deduplication/duplication-different-message.yaml",
        target_name="deduplication/deduplication.py",
    )
    snapshot.assert_match(output, "results.json")
    json_output = json.loads(output)
    assert len(json_output["results"]) == 2


@pytest.mark.kinda_slow
@pytest.mark.osempass
def test_pattern_regex_empty_file(run_semgrep_in_tmp: RunSemgrep, snapshot):
    snapshot.assert_match(
        run_semgrep_in_tmp(
            "rules/pattern-regex-empty-file.yaml",
            target_name="empty/totally_empty_file",
        ).stdout,
        "results.json",
    )


@pytest.mark.kinda_slow
def test_inventory_finding_output(run_semgrep_in_tmp: RunSemgrep, snapshot):
    snapshot.assert_match(
        run_semgrep_in_tmp(
            "rules/inventory-rule.yaml",
            target_name="auto/fingerprints",
            strict=False,
            output_format=OutputFormat.TEXT,
        ).stderr,
        "output.txt",
    )


@pytest.mark.kinda_slow
def test_experiment_finding_output(run_semgrep_in_tmp: RunSemgrep, snapshot):
    snapshot.assert_match(
        run_semgrep_in_tmp(
            "rules/experiment-rule.yaml",
            target_name="auto/fingerprints",
            strict=False,
            output_format=OutputFormat.TEXT,
        ).stderr,
        "output.txt",
    )


@pytest.mark.quick
def multi_focus_metavariable(run_semgrep_in_tmp: RunSemgrep, snapshot):
    snapshot.assert_match(
        run_semgrep_in_tmp(
            "rules/multi-focus-metavariable.yaml",
            target_name="targets/multi-focus-metavariable.py",
            strict=False,
            output_format=OutputFormat.TEXT,
        ).stderr,
        "output.txt",
    )


<<<<<<< HEAD
# Ensure that a rule restricted to a specific language [js] will not run
# on a target file in another language.
# The JavaScript rule should match only the JavaScript file and the Python
# rule should match only the Python file.
@pytest.mark.kinda_slow
@pytest.mark.osempass
def test_language_filtering(run_semgrep_in_tmp: RunSemgrep, snapshot):
    snapshot.assert_match(
        run_semgrep_in_tmp(
            "rules/language-filtering.yaml",
            target_name="language-filtering",
=======
# Check that pysemgrep and osemgrep sort the results identically.
# We don't really need it as a product feature but it's important to
# compare the output of osemgrep with the output of pysemgrep.
@pytest.mark.quick
@pytest.mark.osempass
def test_sort_json_findings(run_semgrep_in_tmp: RunSemgrep, snapshot):
    snapshot.assert_match(
        run_semgrep_in_tmp(
            "rules/sort-findings.yaml",
            target_name="sort-findings",
            strict=False,
>>>>>>> dcf0e9f7
        ).stdout,
        "results.json",
    )


<<<<<<< HEAD
# A simple test to check that per-rule include/exclude filtering is
# taking place in semgrep-core and osemgrep.
@pytest.mark.kinda_slow
@pytest.mark.osempass
def test_per_rule_include(run_semgrep_in_tmp: RunSemgrep, snapshot):
    snapshot.assert_match(
        run_semgrep_in_tmp(
            "rules/per-rule-include.yaml",
            target_name="per-rule-include",
        ).stdout,
        "results.json",
=======
# Check that pysemgrep and osemgrep sort the results as intended
# when presenting them in text format.
@pytest.mark.quick
@pytest.mark.osempass
def test_sort_text_findings(run_semgrep_in_tmp: RunSemgrep, snapshot):
    snapshot.assert_match(
        run_semgrep_in_tmp(
            "rules/sort-findings.yaml",
            target_name="sort-findings",
            strict=False,
            output_format=OutputFormat.TEXT,
        ).stdout,
        "output.txt",
>>>>>>> dcf0e9f7
    )<|MERGE_RESOLUTION|>--- conflicted
+++ resolved
@@ -841,7 +841,6 @@
     )
 
 
-<<<<<<< HEAD
 # Ensure that a rule restricted to a specific language [js] will not run
 # on a target file in another language.
 # The JavaScript rule should match only the JavaScript file and the Python
@@ -853,7 +852,25 @@
         run_semgrep_in_tmp(
             "rules/language-filtering.yaml",
             target_name="language-filtering",
-=======
+        ).stdout,
+        "results.json",
+    )
+
+
+# A simple test to check that per-rule include/exclude filtering is
+# taking place in semgrep-core and osemgrep.
+@pytest.mark.kinda_slow
+@pytest.mark.osempass
+def test_per_rule_include(run_semgrep_in_tmp: RunSemgrep, snapshot):
+    snapshot.assert_match(
+        run_semgrep_in_tmp(
+            "rules/per-rule-include.yaml",
+            target_name="per-rule-include",
+        ).stdout,
+        "results.json",
+    )
+
+
 # Check that pysemgrep and osemgrep sort the results identically.
 # We don't really need it as a product feature but it's important to
 # compare the output of osemgrep with the output of pysemgrep.
@@ -865,25 +882,11 @@
             "rules/sort-findings.yaml",
             target_name="sort-findings",
             strict=False,
->>>>>>> dcf0e9f7
-        ).stdout,
-        "results.json",
-    )
-
-
-<<<<<<< HEAD
-# A simple test to check that per-rule include/exclude filtering is
-# taking place in semgrep-core and osemgrep.
-@pytest.mark.kinda_slow
-@pytest.mark.osempass
-def test_per_rule_include(run_semgrep_in_tmp: RunSemgrep, snapshot):
-    snapshot.assert_match(
-        run_semgrep_in_tmp(
-            "rules/per-rule-include.yaml",
-            target_name="per-rule-include",
-        ).stdout,
-        "results.json",
-=======
+        ).stdout,
+        "results.json",
+    )
+
+
 # Check that pysemgrep and osemgrep sort the results as intended
 # when presenting them in text format.
 @pytest.mark.quick
@@ -897,5 +900,4 @@
             output_format=OutputFormat.TEXT,
         ).stdout,
         "output.txt",
->>>>>>> dcf0e9f7
     )