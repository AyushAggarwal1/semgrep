import asyncio
import collections
import contextlib
import json
import platform
import sys
import tempfile
from datetime import datetime
from pathlib import Path
from typing import Any
from typing import Callable
from typing import cast
from typing import Coroutine
from typing import Dict
from typing import List
from typing import Optional
from typing import Sequence
from typing import Set
from typing import Tuple

from attr import evolve
from rich.progress import BarColumn
from rich.progress import Progress
from rich.progress import TaskID
from rich.progress import TaskProgressColumn
from rich.progress import TextColumn
from rich.progress import TimeElapsedColumn
from ruamel.yaml import YAML

import semgrep.semgrep_interfaces.semgrep_output_v1 as out
from semgrep import tracing
from semgrep.app import auth
from semgrep.config_resolver import Config
from semgrep.console import console
from semgrep.constants import Colors
from semgrep.constants import PLEASE_FILE_ISSUE_TEXT
from semgrep.core_output import core_error_to_semgrep_error
from semgrep.core_output import core_matches_to_rule_matches
from semgrep.core_targets_plan import Plan
from semgrep.core_targets_plan import Task
from semgrep.engine import EngineType
from semgrep.error import SemgrepCoreError
from semgrep.error import SemgrepError
from semgrep.error import with_color
from semgrep.output_extra import OutputExtra
from semgrep.parsing_data import ParsingData
from semgrep.rule import Rule
from semgrep.rule_match import OrderedRuleMatchList
from semgrep.rule_match import RuleMatchMap
from semgrep.semgrep_types import Language
from semgrep.state import DesignTreatment
from semgrep.state import get_state
from semgrep.subproject import ResolvedSubproject
from semgrep.target_manager import TargetManager
from semgrep.target_mode import TargetModeConfig
from semgrep.verbose_logging import getLogger

logger = getLogger(__name__)


# Size in bytes of the input buffer for reading analysis outputs.
INPUT_BUFFER_LIMIT: int = 1024 * 1024 * 1024

# Number of bytes to read at once when reading the stdout produced by
# semgrep-core.
#
# This must be less than INPUT_BUFFER_LIMIT, otherwise a deadlock can
# result where the parent is waiting for this many bytes but the child
# has filled its buffer, so it blocks.
#
# test/e2e/test_performance.py is one test that exercises this risk.
LARGE_READ_SIZE: int = 1024 * 1024 * 512

IS_WINDOWS = platform.system() == "Windows"
if not IS_WINDOWS:
    import resource


def setrlimits_preexec_fn() -> None:
    """
    Sets stack limit of current running process to the maximum possible
    of the following as allowed by the OS:
    - 5120000
    - stack hard limit / 3
    - stack hard limit / 4
    - current existing soft limit

    Note this is intended to run as a preexec_fn before semgrep-core in a subprocess
    so all code here runs in a child fork before os switches to semgrep-core binary
    """
    # since this logging is inside the child core processes,
    # which have their own output requirements so that CLI can parse its stdout,
    # we use a different logger than the usual "semgrep" one
    core_logger = getLogger("semgrep_core")
    if IS_WINDOWS:
        core_logger.info("Skipping setting stack limits on Windows")
        return

    # Get current soft and hard stack limits
    old_soft_limit, hard_limit = resource.getrlimit(resource.RLIMIT_STACK)
    core_logger.info(
        f"Existing stack limits: Soft: {old_soft_limit}, Hard: {hard_limit}"
    )

    # Have candidates in case os unable to set certain limit
    potential_soft_limits = [
        int(
            hard_limit / 3
        ),  # Larger fractions cause "current limit exceeds maximum limit" for unknown reason
        int(hard_limit / 4),
        old_soft_limit * 100,
        old_soft_limit * 10,
        old_soft_limit * 5,
        1000000000,
        512000000,
        51200000,
        5120000,  # Magic numbers that seems to work for most cases
        old_soft_limit,
    ]

    # Reverse sort so maximum possible soft limit is set
    potential_soft_limits.sort(reverse=True)
    for soft_limit in potential_soft_limits:
        try:
            core_logger.info(f"Trying to set soft limit to {soft_limit}")
            resource.setrlimit(resource.RLIMIT_STACK, (soft_limit, hard_limit))
            core_logger.info(
                f"Successfully set stack limit to {soft_limit}, {hard_limit}"
            )
            return
        except Exception as e:
            core_logger.info(
                f"Failed to set stack limit to {soft_limit}, {hard_limit}. Trying again."
            )
            core_logger.verbose(str(e))

    core_logger.info("Failed to change stack limits")


# This is used only to dedup errors from validate_configs(). For dedupping errors
# from _invoke_semgrep(), see output.py and the management of self.error_set
def dedup_errors(errors: List[SemgrepCoreError]) -> List[SemgrepCoreError]:
    return list({uniq_error_id(e): e for e in errors}.values())


def uniq_error_id(
    error: SemgrepCoreError,
) -> Tuple[int, Path, out.Position, out.Position, str]:
    return (
        error.code,
        Path(error.core.location.path.value),
        error.core.location.start,
        error.core.location.end,
        error.core.message,
    )


@tracing.trace()
def open_and_ignore(fname: str) -> None:
    """
    Attempt to open 'fname' simply so a record of having done so will
    be seen by 'strace'.
    """
    try:
        with open(fname, "rb") as in_file:
            pass  # Not expected, but not a problem.
    except BaseException:
        pass  # Expected outcome


class StreamingSemgrepCore:
    """
    Handles running semgrep-core in a streaming fashion

    This behavior is assumed to be that semgrep-core:
    - prints on stdout a "." on a newline for every file it finishes scanning
    - prints on stdout a number on a newline for any extra targets produced
      during a scan
    - prints on stdout a single json blob of all results

    Exposes the subprocess.CompletedProcess properties for
    expediency in integrating

    capture_stderr is to capture the stderr of semgrep-core in a pipe; if set
    to false then the stderr of semgrep-core is reusing the one of pysemgrep
    allowing to show the logs of semgrep-core as soon as they are produced.
    """

    def __init__(
        self, cmd: List[str], total: int, engine_type: EngineType, capture_stderr: bool
    ) -> None:
        """
        cmd: semgrep-core command to run
        total: how many rules to run / how many "." we expect to see a priori
               used to display progress_bar
        """
        self._cmd = cmd
        self._total = total
        self._stdout = ""
        self._stderr = ""
        self._capture_stderr = capture_stderr
        self._progress_bar: Optional[Progress] = None
        self._progress_bar_task_id: Optional[TaskID] = None
        self._engine_type: EngineType = engine_type

        # Map from file name to contents, to be checked before the real
        # file system when servicing requests from semgrep-core.
        self.vfs_map: Dict[str, bytes] = {}

    @property
    def stdout(self) -> str:
        # stdout of semgrep-core sans "." and extra target counts
        return self._stdout

    @property
    def stderr(self) -> str:
        # stderr of semgrep-core command
        return self._stderr

    async def _core_stdout_processor(self, stream: asyncio.StreamReader) -> None:
        """
        Asynchronously process stdout of semgrep-core

        Updates progress bar one increment for every "." it sees from semgrep-core
        stdout

        Increases the progress bar total for any number reported from semgrep-core
        stdout

        When it sees neither output it saves it to self._stdout
        """
        stdout_lines: List[bytes] = []
        num_total_targets: int = self._total

        # Start out reading two bytes at a time (".\n")
        get_input: Callable[
            [asyncio.StreamReader], Coroutine[Any, Any, bytes]
        ] = lambda s: s.readexactly(2)
        reading_json = False
        # Read ".\n" repeatedly until we reach the JSON output.
        # TODO: read progress from one channel and JSON data from another.
        # or at least write/read progress as a stream of JSON objects so that
        # we don't have to hack a parser together.
        has_started = False
        while True:
            # blocking read if buffer doesnt contain any lines or EOF
            try:
                line_bytes = await get_input(stream)
            except asyncio.IncompleteReadError:
                logger.debug(self._stderr)
                # happens if the data that follows a sequence of zero
                # or more ".\n" has fewer than two bytes, such as:
                # "", "3", ".\n.\n3", ".\n.\n.\n.", etc.

                # Hack: the exact wording of parts this message may be used in metrics queries
                # that are looking for it. Make sure `semgrep-core exited with unexpected output`
                # and `interfile analysis` are both in the message, or talk to Emma.
                raise SemgrepError(
                    f"""
                    You are seeing this because the engine was killed.

                    The most common reason this happens is because it used too much memory.
                    If your repo is large (~10k files or more), you have three options:
                    1. Increase the amount of memory available to semgrep
                    2. Reduce the number of jobs semgrep runs with via `-j <jobs>`. We
                        recommend using 1 job if you are running out of memory.
                    3. Scan the repo in parts (contact us for help)

                    Otherwise, it is likely that semgrep is hitting the limit on only some
                    files. In this case, you can try to set the limit on the amount of memory
                    semgrep can use on each file with `--max-memory <memory>`. We recommend
                    lowering this to a limit 70% of the available memory. For CI runs with
                    interfile analysis, the default max-memory is 5000MB. Without, the default
                    is unlimited.

                    The last thing you can try if none of these work is to raise the stack
                    limit with `ulimit -s <limit>`.

                    If you have tried all these steps and still are seeing this error, please
                    contact us.

                       Error: semgrep-core exited with unexpected output

                       {self._stderr}
                    """,
                )

            if (
                not has_started
                and self._progress_bar
                and self._progress_bar_task_id is not None
            ):
                has_started = True
                self._progress_bar.start_task(self._progress_bar_task_id)

            # read returns empty when EOF
            if not line_bytes:
                self._stdout = b"".join(stdout_lines).decode("utf-8", "replace")
                break

            if line_bytes == b".\n" and not reading_json:
                # We expect to see 3 dots for each target, when running interfile analysis:
                # - once when finishing phase 4, name resolution, on that target
                # - once when finishing phase 5, taint configs, on that target
                # - once when finishing analysis on that target as usual
                #
                # However, for regular OSS Semgrep, we only print one dot per
                # target, that being the last bullet point listed above.
                #
                # So a dot counts as 1 progress if running Pro, but 3 progress if
                # running the OSS engine.
                advanced_targets = 1 if self._engine_type.is_interfile else 3

                if self._progress_bar and self._progress_bar_task_id is not None:
                    self._progress_bar.update(
                        self._progress_bar_task_id, advance=advanced_targets
                    )
            elif chr(line_bytes[0]).isdigit() and not reading_json:
                if not line_bytes.endswith(b"\n"):
                    line_bytes = line_bytes + await stream.readline()
                extra_targets = int(line_bytes)
                num_total_targets += extra_targets
                if self._progress_bar and self._progress_bar_task_id is not None:
                    self._progress_bar.update(
                        self._progress_bar_task_id, total=num_total_targets
                    )
            else:
                stdout_lines.append(line_bytes)
                # Once we see a non-"." char it means we are reading a large json blob
                # so increase the buffer read size.
                reading_json = True
                get_input = lambda s: s.read(n=LARGE_READ_SIZE)

    async def _core_stderr_processor(
        self, stream: Optional[asyncio.StreamReader]
    ) -> None:
        """
        Asynchronously process stderr of semgrep-core

        Basically works synchronously and combines output to
        stderr to self._stderr
        """
        if not self._capture_stderr:
            return

        stderr_lines: List[str] = []

        if stream is None:
            raise RuntimeError("subprocess was created without a stream")

        while True:
            # blocking read if buffer doesnt contain any lines or EOF
            line_bytes = await stream.readline()

            # readline returns empty when EOF
            if not line_bytes:
                self._stderr = "".join(stderr_lines)
                break

            line = line_bytes.decode("utf-8", "replace")
            stderr_lines.append(line)

    def _handle_read_file(self, fname: str) -> Tuple[bytes, int]:
        """
        Handler for semgrep_analyze 'read_file' callback.
        """
        try:
            if fname in self.vfs_map:
                contents = self.vfs_map[fname]
                logger.debug(f"read_file: in memory {fname}: {len(contents)} bytes")
                return (contents, 0)
            with open(fname, "rb") as in_file:
                contents = in_file.read()
                logger.debug(f"read_file: disk read {fname}: {len(contents)} bytes")
                return (contents, 0)
        except BaseException as e:
            logger.debug(f"read_file: reading {fname}: exn: {e!r}")
            exnClass = type(e).__name__
            return (f"{fname}: {exnClass}: {e}".encode(), 1)

    async def _handle_process_outputs(
        self, stdout: asyncio.StreamReader, stderr: Optional[asyncio.StreamReader]
    ) -> None:
        """
        Wait for both output streams to reach EOF, processing and
        accumulating the results in the meantime.
        """
        results = await asyncio.gather(
            self._core_stdout_processor(stdout),
            self._core_stderr_processor(stderr),
            return_exceptions=True,
        )

        # Raise any exceptions from processing stdout/err
        for r in results:
            if isinstance(r, Exception):
                raise SemgrepError(f"Error while running rules: {r}")

    async def _stream_exec_subprocess(self) -> int:
        """
        Run semgrep-core via fork/exec, consuming its output
        asynchronously.

        Return its exit code when it terminates.
        """
        stderr_arg = asyncio.subprocess.PIPE if self._capture_stderr else None

        # Set parent span id as close to fork as possible to ensure core
        # spans nest under the correct pysemgrep parent span.
        get_state().traces.inject()
        if IS_WINDOWS:
            process = await asyncio.create_subprocess_exec(
                *self._cmd,
                stdout=asyncio.subprocess.PIPE,
                stderr=stderr_arg,
                limit=INPUT_BUFFER_LIMIT,
                # preexec_fn is not supported on Windows
            )
        else:
            process = await asyncio.create_subprocess_exec(
                *self._cmd,
                stdout=asyncio.subprocess.PIPE,
                stderr=stderr_arg,
                limit=INPUT_BUFFER_LIMIT,
                preexec_fn=setrlimits_preexec_fn,
            )

        # Ensured by passing stdout/err named parameters above.
        assert process.stdout
        if self._capture_stderr:
            assert process.stderr

        try:
            await self._handle_process_outputs(process.stdout, process.stderr)
        # Usually happens when the process is killed by the OS
        except SemgrepError as e:
            # Since this is error handling code, it's extra important to be
            # defensive. As such, let's not have this be a straight wait call
            # which will wait indefinitely for the subprocess to complete. let's
            # instead just wait for a second so we don't risk getting stuck.
            # This is fine since this is expected to only happen when the
            # semgrep-core process was killed
            try:
                exit_code = await asyncio.wait_for(process.wait(), timeout=1.0)
            except TimeoutError:
                logger.error(
                    "semgrep timed out waiting for the semgrep-core process to exit after an exception was raised"
                )
                raise e

            # let's log this and reraise as if we got a non zero exit code with
            # a semgrep error then we segfaulted or OOMd and so should
            # immediately exit instead of assuming we got something usuable
            logger.error(f"semgrep-core exited with {exit_code}!")
            raise e

        # Return exit code of cmd. process should already be done
        return await process.wait()

    @tracing.trace()
    def execute(self) -> int:
        """
        Run semgrep-core and listen to stdout to update
        progress_bar as necessary

        Blocks til completion and returns exit code
        """
        open_and_ignore(f"{tempfile.gettempdir()}/core-runner-semgrep-BEGIN")

        terminal = get_state().terminal
        with Progress(
            # align progress bar to output by indenting 2 spaces
            # (the +1 space comes from column gap)
            TextColumn(" "),
            BarColumn(),
            TaskProgressColumn(),
            TimeElapsedColumn(),
            console=console,
            disable=(
                not sys.stderr.isatty()
                or self._total <= 1
                or terminal.is_quiet
                or terminal.is_debug
            ),
        ) as progress_bar:
            self._progress_bar = progress_bar
            self._progress_bar_task_id = self._progress_bar.add_task(
                "", total=self._total, start=False
            )

            rc = asyncio.run(self._stream_exec_subprocess())

        open_and_ignore(f"{tempfile.gettempdir()}/core-runner-semgrep-END")
        return rc


class CoreRunner:
    """
    Handles interactions between semgrep and semgrep-core

    This includes properly invoking semgrep-core and parsing the output
    """

    def __init__(
        self,
        jobs: Optional[int],
        engine_type: EngineType,
        timeout: int,
        max_memory: int,
        timeout_threshold: int,
        interfile_timeout: int,
        trace: bool,
        trace_endpoint: Optional[str],
        capture_stderr: bool,
        optimizations: str,
        allow_untrusted_validators: bool,
        respect_rule_paths: bool = True,
        path_sensitive: bool = False,
    ):
        self._binary_path = engine_type.get_binary_path()
        self._jobs = jobs or engine_type.default_jobs
        self._engine_type = engine_type
        self._timeout = timeout
        self._max_memory = max_memory
        self._timeout_threshold = timeout_threshold
        self._interfile_timeout = interfile_timeout
        self._trace = trace
        self._trace_endpoint = trace_endpoint
        self._optimizations = optimizations
        self._allow_untrusted_validators = allow_untrusted_validators
        self._path_sensitive = path_sensitive
        self._respect_rule_paths = respect_rule_paths
        self._capture_stderr = capture_stderr

    def _extract_core_output(
        self,
        rules: List[Rule],
        returncode: int,
        shell_command: str,
        core_stdout: str,
        core_stderr: str,
    ) -> Dict[str, Any]:
        if not core_stderr:
            core_stderr = (
                "<semgrep-core stderr not captured, should be printed above>\n"
            )

        # By default, we print semgrep-core's error output, which includes
        # semgrep-core's logging if it was requested via --debug.
        #
        # If semgrep-core prints anything on stderr when running with default
        # flags, it's a bug that should be fixed in semgrep-core.
        #
        logger.debug(
            f"--- semgrep-core stderr ---\n"
            f"{core_stderr}"
            f"--- end semgrep-core stderr ---"
        )

        if returncode != 0:
            output_json = self._parse_core_output(
                shell_command, core_stdout, core_stderr, returncode
            )

            if "errors" in output_json:
                parsed_output = out.CoreOutput.from_json(output_json)
                errors = parsed_output.errors
                if len(errors) < 1:
                    self._fail(
                        "non-zero exit status errors array is empty in json response",
                        shell_command,
                        returncode,
                        core_stdout,
                        core_stderr,
                    )
                raise core_error_to_semgrep_error(errors[0])
            else:
                self._fail(
                    'non-zero exit status with missing "errors" field in json response',
                    shell_command,
                    returncode,
                    core_stdout,
                    core_stderr,
                )

        # else:
        output_json = self._parse_core_output(
            shell_command, core_stdout, core_stderr, returncode
        )
        # old: the JSON is sometimes more than 100MB, so better not log it
        # logger.debug(
        #     f"--- semgrep-core JSON answer ---\n"
        #     f"{output_json}"
        #     f"--- end semgrep-core JSON answer ---"
        # )
        # alt: save it in ~/.semgrep/logs/semgrep_core.json?
        # alt: reduce the size of the core json output
        return output_json

    def _parse_core_output(
        self,
        shell_command: str,
        semgrep_output: str,
        semgrep_error_output: str,
        returncode: int,
    ) -> Dict[str, Any]:
        # See if semgrep output contains a JSON error that we can decode.
        try:
            return cast(Dict[str, Any], json.loads(semgrep_output))
        except ValueError as exn:
            if returncode == -11 or returncode == -9:
                # Killed by signal 11 (segmentation fault), this could be a
                # stack overflow that was not intercepted by the OCaml runtime.
                soft_limit, _hard_limit = (
                    (-1, -1)
                    if IS_WINDOWS
                    else resource.getrlimit(resource.RLIMIT_STACK)
                )
                tip = f"""
                Semgrep exceeded system resources. This may be caused by
                    1. Stack overflow. Try increasing the stack limit to
                       `{soft_limit}` by running `ulimit -s {soft_limit}`
                       before running Semgrep.
                    2. Out of memory. Try increasing the memory available to
                       your container (if running in CI). If that is not
                       possible, run `semgrep` with `--max-memory
                       $YOUR_MEMORY_LIMIT`.
                    3. Some extremely niche compiler/c-bindings bug. (We've
                       never seen this, but it's always possible.)
                    You can also try reducing the number of processes Semgrep
                    uses by running `semgrep` with `--jobs 1` (or some other
                    number of jobs). If you are running in CI, please try
                    running the same command locally.
                """
            else:
                tip = f"Semgrep encountered an internal error: {exn}."
            self._fail(
                f"{tip}",
                shell_command,
                returncode,
                semgrep_output,
                semgrep_error_output,
            )
            return {}  # never reached

    def _fail(
        self,
        reason: str,
        shell_command: str,
        returncode: int,
        semgrep_output: str,
        semgrep_error_output: str,
    ) -> None:
        # Once we require python >= 3.8, switch to using shlex.join instead
        # for proper quoting of the command line.
        details = with_color(
            Colors.white,
            f"semgrep-core exit code: {returncode}\n"
            f"semgrep-core command: {shell_command}\n"
            f"unexpected non-json output while invoking semgrep-core:\n"
            "--- semgrep-core stdout ---\n"
            f"{semgrep_output}"
            "--- end semgrep-core stdout ---\n"
            "--- semgrep-core stderr ---\n"
            f"{semgrep_error_output}"
            "--- end semgrep-core stderr ---\n",
        )
        raise SemgrepError(
            f"Error while matching: {reason}\n{details}" f"{PLEASE_FILE_ISSUE_TEXT}"
        )

    @staticmethod
    def plan_core_run(
        rules: List[Rule],
        target_manager: TargetManager,
        sca_subprojects: Dict[out.Ecosystem, List[ResolvedSubproject]],
        *,
        all_targets: Optional[Set[Path]] = None,
        product: Optional[out.Product] = None,
    ) -> Plan:
        """
        Gets the targets to run for each rule

        Returns this information as a list of rule ids and a list of targets with
        language + index of the rule ids for the rules to run each target on.
        Semgrep-core will use this to determine what to run (see Input_to_core.atd).
        Also updates all_targets if set, used by core_runner

        Note: this is a list because a target can appear twice (e.g. Java + Generic)
        """
        # The range of target_info is (index into rules x product as json)
        # Using product as JSON because we want structural equality of products instead of object equality.
        target_info: Dict[
            Tuple[Path, Language], Tuple[List[int], Set[str]]
        ] = collections.defaultdict(lambda: (list(), set()))

        unused_rules = []

        for rule_num, rule in enumerate(rules):
            any_target = False
            for language in rule.languages:
                targets = list(
                    target_manager.get_files_for_rule(
                        language, rule.includes, rule.excludes, rule.id, rule.product
                    )
                )
                any_target = any_target or len(targets) > 0

                for target in targets:
                    if all_targets is not None:
                        all_targets.add(target)
                    rules_nums, products = target_info[target, language]
                    rules_nums.append(rule_num)
                    products.add(rule.product.to_json_string())

            if not any_target:
                unused_rules.append(rule)

        return Plan(
            [
                Task(
                    path=target,
                    analyzer=language,
                    products=tuple(out.Product.from_json_string(x) for x in products),
                    # tuple conversion makes rule_nums hashable, so usable as cache key
                    rule_nums=tuple(rule_nums),
                )
                for ((target, language), (rule_nums, products)) in target_info.items()
            ],
            rules,
            product=product,
            sca_subprojects=sca_subprojects,
            unused_rules=unused_rules,
        )

    # TODO: move some of those parameters to CoreRunner.__init__()?
    def _run_rules_direct_to_semgrep_core_helper(
        self,
        rules: List[Rule],
        target_manager: TargetManager,
        dump_command_for_core: bool,
        time_flag: bool,
        matching_explanations: bool,
        engine: EngineType,
        strict: bool,
        run_secrets: bool,
        disable_secrets_validation: bool,
        target_mode_config: TargetModeConfig,
        sca_subprojects: Dict[out.Ecosystem, List[ResolvedSubproject]],
    ) -> Tuple[RuleMatchMap, List[SemgrepError], OutputExtra,]:
        state = get_state()
        logger.debug(f"Passing whole rules directly to semgrep_core")

        outputs: RuleMatchMap = collections.defaultdict(OrderedRuleMatchList)
        errors: List[SemgrepError] = []
        all_targets: Set[Path] = set()
        file_timeouts: Dict[Path, int] = collections.defaultdict(int)
        max_timeout_files: Set[Path] = set()
        # TODO this is a quick fix, refactor this logic

        parsing_data: ParsingData = ParsingData()

        # Create an exit stack context manager to properly handle closing
        # either the temp files for an actual run or else the dump files for
        # a future direct run of semgrep-core. This method of file management
        # is OS-agnostic and should be portable across POSIX and Windows
        # systems. It also ensures that NamedTemporaryFile objects will delete
        # their corresponding temp files after closing streams to them.
        exit_stack = contextlib.ExitStack()
        rule_file = exit_stack.enter_context(
            (state.env.user_data_folder / "semgrep_rules.json").open("w+")
            if dump_command_for_core
<<<<<<< HEAD
            else tempfile.NamedTemporaryFile("w+", suffix=".json", delete=False)
=======
            else tempfile.NamedTemporaryFile(
                "w+", suffix=".json", delete=(not IS_WINDOWS)
            )
>>>>>>> d79eed5a
        )
        # A historical scan does not create a targeting file since targeting is
        # performed directly by core.
        if not target_mode_config.is_historical_scan:
            target_file = exit_stack.enter_context(
                (state.env.user_data_folder / "semgrep_targets.txt").open("w+")
                if dump_command_for_core
<<<<<<< HEAD
                else tempfile.NamedTemporaryFile("w+", delete=False)
=======
                else tempfile.NamedTemporaryFile("w+", delete=(not IS_WINDOWS))
>>>>>>> d79eed5a
            )
        if target_mode_config.is_pro_diff_scan:
            diff_target_file = exit_stack.enter_context(
                (state.env.user_data_folder / "semgrep_diff_targets.txt").open("w+")
                if dump_command_for_core
<<<<<<< HEAD
                else tempfile.NamedTemporaryFile("w+", delete=False)
=======
                else tempfile.NamedTemporaryFile("w+", delete=(not IS_WINDOWS))
>>>>>>> d79eed5a
            )

        with exit_stack:
            if self._binary_path is None:
                if engine.is_pro:
                    logger.error(
                        f"""
Semgrep Pro is either uninstalled or it is out of date.

Try installing Semgrep Pro (`semgrep install-semgrep-pro`).
                        """
                    )
                else:
                    # This really shouldn't happen, but let's cover our bases
                    logger.error(
                        f"""
Could not find the semgrep-core executable. Your Semgrep install is likely corrupted. Please uninstall Semgrep and try again.
                        """
                    )
                sys.exit(2)
            cmd = [
                # bugfix: self._binary_path is an Optional[Path]. The
                # recommended way to convert a Path to a string is to use the
                # str function. However, mypy allows the use of str to convert
                # Optional values to strings. Make sure to check against None
                # even though mypy won't warn you.
                str(self._binary_path),
                "-json",
            ]

            # adding rules option
            rule_file_contents = json.dumps(
                {"rules": [rule._raw for rule in rules]}, indent=2, sort_keys=True
            )
            rule_file.write(rule_file_contents)
            rule_file.flush()
            cmd.extend(["-rules", rule_file.name])

            # adding multi-core option
            cmd.extend(["-j", str(self._jobs)])

            if strict:
                cmd.extend(["-strict"])

            # adding targets option
            if target_mode_config.is_pro_diff_scan:
                diff_targets = target_mode_config.get_diff_targets()
                diff_target_file_contents = "\n".join(
                    [str(path) for path in diff_targets]
                )
                diff_target_file.write(diff_target_file_contents)
                diff_target_file.flush()
                cmd.extend(["-diff_targets", diff_target_file.name])
                cmd.extend(["-diff_depth", str(target_mode_config.get_diff_depth())])

                # For the pro diff scan, it's necessary to consider all input files as
                # "targets" and the files that have changed between the head and baseline
                # commits as "diff targets". To compile a comprehensive list of all input files
                # for `plan`, the `baseline_handler` is disabled within the `target_manager`
                # when executing `plan_core_run`.
                plan = self.plan_core_run(
                    rules,
                    evolve(target_manager, baseline_handler=None),
                    all_targets=all_targets,
                    sca_subprojects=sca_subprojects,
                )

            else:
                plan = self.plan_core_run(
                    rules,
                    target_manager,
                    all_targets=all_targets,
                    sca_subprojects=sca_subprojects,
                )

            plan.record_metrics()
            if target_mode_config.is_historical_scan:
                cmd.extend(["-historical", "-only_validated"])
            else:
                parsing_data.add_targets(plan)
                target_file_contents = json.dumps(plan.to_json())
                target_file.write(target_file_contents)
                target_file.flush()
                cmd.extend(["-targets", target_file.name])

            # adding limits
            cmd.extend(
                [
                    "-timeout",
                    str(self._timeout),
                    "-timeout_threshold",
                    str(self._timeout_threshold),
                    "-max_memory",
                    str(self._max_memory),
                ]
            )
            if matching_explanations:
                cmd.append("-matching_explanations")
            if time_flag:
                cmd.append("-json_time")
            if not self._respect_rule_paths:
                cmd.append("-disable_rule_paths")

            # Create a map to feed to semgrep-core as an alternative to
            # having it actually read the files.
            vfs_map: Dict[str, bytes] = {
                rule_file.name: rule_file_contents.encode("UTF-8"),
                **(
                    {target_file.name: target_file_contents.encode("UTF-8")}
                    if not target_mode_config.is_historical_scan
                    else {}
                ),
            }

            if self._optimizations != "none":
                cmd.append("-fast")

            if self._trace:
                cmd.append("-trace")

            if self._trace_endpoint:
                cmd.extend(["-trace_endpoint", self._trace_endpoint])

            if run_secrets and not disable_secrets_validation:
                cmd += ["-secrets"]
                if not engine.is_pro:
                    # This should be impossible, but the types don't rule it out so...
                    raise SemgrepError(
                        "Secrets post processors tried to run without the pro-engine."
                    )

            if self._allow_untrusted_validators:
                cmd.append("-allow-untrusted-validators")

            if self._path_sensitive:
                cmd.append("-path_sensitive")

            # TODO: use exact same command-line arguments so just
            # need to replace the SemgrepCore.path() part.
            if engine.is_pro:
                if auth.get_token() is None:
                    raise SemgrepError(
                        "This is a proprietary extension of semgrep.\n"
                        "You must log in with `semgrep login` to access this extension."
                    )

                if engine is EngineType.PRO_INTERFILE:
                    logger.error(
                        "Semgrep Pro Engine may be slower and show different results than Semgrep OSS."
                    )

                if engine is EngineType.PRO_INTERFILE:
                    targets = target_manager.targets
                    if len(targets) == 1:
                        root = str(targets[0].path)
                    else:
                        raise SemgrepError(
                            "Inter-file analysis can only take a single target (for multiple files pass a directory)"
                        )
                    cmd += ["-deep_inter_file"]
                    cmd += [
                        "-timeout_for_interfile_analysis",
                        str(self._interfile_timeout),
                    ]
                    cmd += [root]
                elif engine is EngineType.PRO_INTRAFILE:
                    cmd += ["-deep_intra_file"]

            if state.terminal.is_debug:
                cmd += ["-debug"]

            show_progress = state.get_cli_ux_flavor() != DesignTreatment.MINIMAL
            total = (
                plan.num_targets * 3 if show_progress else 0
            )  # Multiply by 3 for Pro Engine

            logger.debug("Running Semgrep engine with command:")
            logger.debug(" ".join(cmd))

            if dump_command_for_core:
                # Even if using the bridge, print the command as if
                # using the executable since presumably the user wants
                # to copy+paste it to a shell.  (The real command is
                # still visible in the log message above.)
                printed_cmd = cmd.copy()
                printed_cmd[0] = str(self._binary_path)
                print(" ".join(printed_cmd))
                sys.exit(0)

            runner = StreamingSemgrepCore(
                cmd,
                total=total,
                engine_type=engine,
                capture_stderr=self._capture_stderr,
            )
            runner.vfs_map = vfs_map
            returncode = runner.execute()
            # Process output
            output_json = self._extract_core_output(
                rules,
                returncode,
                " ".join(cmd),
                runner.stdout,
                runner.stderr,
            )
            core_output = out.CoreOutput.from_json(output_json)
            if core_output.paths.skipped:
                for skip in core_output.paths.skipped:
                    if skip.rule_id:
                        rule_info = f"rule {skip.rule_id}"
                    else:
                        rule_info = "all rules"
                        logger.verbose(
                            f"skipped '{skip.path}' [{rule_info}]: {skip.reason}: {skip.details}"
                        )

            # end with tempfile.NamedTemporaryFile(...) ...
            outputs = core_matches_to_rule_matches(rules, core_output)
            parsed_errors = [core_error_to_semgrep_error(e) for e in core_output.errors]
            for err in core_output.errors:
                if isinstance(err.error_type.value, out.Timeout):
                    assert err.location.path is not None

                    file_timeouts[Path(err.location.path.value)] += 1
                    if (
                        self._timeout_threshold != 0
                        and file_timeouts[Path(err.location.path.value)]
                        >= self._timeout_threshold
                    ):
                        max_timeout_files.add(Path(err.location.path.value))
                if isinstance(
                    err.error_type.value,
                    (
                        out.LexicalError,
                        out.ParseError,
                        out.PartialParsing,
                        out.OtherParseError,
                        out.AstBuilderError,
                    ),
                ):
                    parsing_data.add_error(err)
            errors.extend(parsed_errors)

        output_extra = OutputExtra(
            core_output,
            all_targets,
            parsing_data,
        )

        return (
            outputs,
            errors,
            output_extra,
        )

    def _run_rules_direct_to_semgrep_core(
        self,
        rules: List[Rule],
        target_manager: TargetManager,
        dump_command_for_core: bool,
        time_flag: bool,
        matching_explanations: bool,
        engine: EngineType,
        strict: bool,
        run_secrets: bool,
        disable_secrets_validation: bool,
        target_mode_config: TargetModeConfig,
        sca_subprojects: Dict[out.Ecosystem, List[ResolvedSubproject]],
    ) -> Tuple[RuleMatchMap, List[SemgrepError], OutputExtra,]:
        """
        Sometimes we may run into synchronicity issues with the latest DeepSemgrep binary.
        These issues may possibly cause a failure if a user, for instance, updates their
        version of Semgrep, but does not update to the latest version of DeepSemgrep.

        A short bandaid solution for now is to suggest that a user updates to the latest
        version, if the DeepSemgrep binary crashes for any reason.
        """
        try:
            return self._run_rules_direct_to_semgrep_core_helper(
                rules,
                target_manager,
                dump_command_for_core,
                time_flag,
                matching_explanations,
                engine,
                strict,
                run_secrets,
                disable_secrets_validation,
                target_mode_config,
                sca_subprojects,
            )
        except SemgrepError as e:
            # Handle Semgrep errors normally
            raise e
        except Exception as e:
            # Unexpected error, output a warning that the engine might be out of date
            if engine.is_pro:
                logger.error(
                    f"""

Semgrep Pro crashed during execution (unknown reason).
This can sometimes happen because either Semgrep Pro or Semgrep is out of date.

Try updating your version of Semgrep Pro (`semgrep install-semgrep-pro`) or your version of Semgrep (`pip install semgrep/brew install semgrep`).
If both are up-to-date and the crash persists, please contact support to report an issue!
When reporting the issue, please re-run the semgrep command with the
`--debug` flag so as to print more details about what happened, if you can.

Exception raised: `{e}`
                    """
                )
                sys.exit(2)
            raise e

    # end _run_rules_direct_to_semgrep_core

    def invoke_semgrep_core(
        self,
        target_manager: TargetManager,
        rules: List[Rule],
        dump_command_for_core: bool,
        time_flag: bool,
        matching_explanations: bool,
        engine: EngineType,
        strict: bool,
        run_secrets: bool,
        disable_secrets_validation: bool,
        target_mode_config: TargetModeConfig,
        sca_subprojects: Dict[out.Ecosystem, List[ResolvedSubproject]],
    ) -> Tuple[RuleMatchMap, List[SemgrepError], OutputExtra,]:
        """
        Takes in rules and targets and returns object with findings
        """
        start = datetime.now()

        (
            findings_by_rule,
            errors,
            output_extra,
        ) = self._run_rules_direct_to_semgrep_core(
            rules,
            target_manager,
            dump_command_for_core,
            time_flag,
            matching_explanations,
            engine,
            strict,
            run_secrets,
            disable_secrets_validation,
            target_mode_config,
            sca_subprojects,
        )

        logger.debug(
            f"semgrep ran in {datetime.now() - start} on {len(output_extra.all_targets)} files"
        )
        by_severity = collections.defaultdict(list)
        for rule, findings in findings_by_rule.items():
            by_severity[rule.severity.to_json().lower()].extend(findings)

        by_sev_strings = [
            f"{len(findings)} {sev}" for sev, findings in by_severity.items()
        ]
        logger.debug(f'findings summary: {", ".join(by_sev_strings)}')

        return (
            findings_by_rule,
            errors,
            output_extra,
        )

    def validate_configs(self, configs: Tuple[str, ...]) -> Sequence[SemgrepError]:
        if self._binary_path is None:  # should never happen, doing this for mypy
            raise SemgrepError("semgrep engine not found.")

        metachecks = Config.from_config_list(
            ["p/semgrep-rule-lints"], None, force_jsonschema=True
        )[0].get_rules(True)

        parsed_errors = []

        with tempfile.NamedTemporaryFile(
<<<<<<< HEAD
            "w", suffix=".yaml", delete=False
=======
            "w", suffix=".yaml", delete=(not IS_WINDOWS)
>>>>>>> d79eed5a
        ) as rule_file:
            yaml = YAML()
            yaml.dump(
                {"rules": [metacheck._raw for metacheck in metachecks]}, rule_file
            )
            rule_file.flush()

            cmd = [
                str(self._binary_path),
                "-json",
                "-check_rules",
                rule_file.name,
                *configs,
            ]

            # only scanning combined rules
            show_progress = get_state().get_cli_ux_flavor() != DesignTreatment.MINIMAL
            total = 1 if show_progress else 0

            runner = StreamingSemgrepCore(
                cmd, total=total, engine_type=self._engine_type, capture_stderr=True
            )
            returncode = runner.execute()

            # Process output
            output_json = self._extract_core_output(
                metachecks, returncode, " ".join(cmd), runner.stdout, runner.stderr
            )
            core_output = out.CoreOutput.from_json(output_json)

            parsed_errors += [
                core_error_to_semgrep_error(e) for e in core_output.errors
            ]

        return dedup_errors(parsed_errors)<|MERGE_RESOLUTION|>--- conflicted
+++ resolved
@@ -770,13 +770,9 @@
         rule_file = exit_stack.enter_context(
             (state.env.user_data_folder / "semgrep_rules.json").open("w+")
             if dump_command_for_core
-<<<<<<< HEAD
-            else tempfile.NamedTemporaryFile("w+", suffix=".json", delete=False)
-=======
             else tempfile.NamedTemporaryFile(
                 "w+", suffix=".json", delete=(not IS_WINDOWS)
             )
->>>>>>> d79eed5a
         )
         # A historical scan does not create a targeting file since targeting is
         # performed directly by core.
@@ -784,21 +780,13 @@
             target_file = exit_stack.enter_context(
                 (state.env.user_data_folder / "semgrep_targets.txt").open("w+")
                 if dump_command_for_core
-<<<<<<< HEAD
-                else tempfile.NamedTemporaryFile("w+", delete=False)
-=======
                 else tempfile.NamedTemporaryFile("w+", delete=(not IS_WINDOWS))
->>>>>>> d79eed5a
             )
         if target_mode_config.is_pro_diff_scan:
             diff_target_file = exit_stack.enter_context(
                 (state.env.user_data_folder / "semgrep_diff_targets.txt").open("w+")
                 if dump_command_for_core
-<<<<<<< HEAD
-                else tempfile.NamedTemporaryFile("w+", delete=False)
-=======
                 else tempfile.NamedTemporaryFile("w+", delete=(not IS_WINDOWS))
->>>>>>> d79eed5a
             )
 
         with exit_stack:
@@ -1181,11 +1169,7 @@
         parsed_errors = []
 
         with tempfile.NamedTemporaryFile(
-<<<<<<< HEAD
-            "w", suffix=".yaml", delete=False
-=======
             "w", suffix=".yaml", delete=(not IS_WINDOWS)
->>>>>>> d79eed5a
         ) as rule_file:
             yaml = YAML()
             yaml.dump(
