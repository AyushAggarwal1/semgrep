--- conflicted
+++ resolved
@@ -19,10 +19,6 @@
 from semdep.parsers.util import DependencyFileToParse
 from semdep.parsers.util import DependencyParserError
 from semdep.parsers.util import mark_line
-<<<<<<< HEAD
-=======
-from semdep.parsers.util import ParserName
->>>>>>> 06349019
 from semdep.parsers.util import safe_parse_lockfile_and_manifest
 from semdep.parsers.util import transitivity
 from semdep.parsers.util import upto
@@ -86,13 +82,8 @@
     lockfile_path: Path, manifest_path: Optional[Path]
 ) -> Tuple[List[FoundDependency], List[DependencyParserError]]:
     parsed_lockfile, parsed_manifest, errors = safe_parse_lockfile_and_manifest(
-<<<<<<< HEAD
         DependencyFileToParse(lockfile_path, gradle, ScaParserName(GradleLockfile())),
         DependencyFileToParse(manifest_path, manifest, ScaParserName(GradleLockfile()))
-=======
-        DependencyFileToParse(lockfile_path, gradle, ParserName.gradle_lockfile),
-        DependencyFileToParse(manifest_path, manifest, ParserName.gradle_build)
->>>>>>> 06349019
         if manifest_path
         else None,
     )
