# Changelog

This project adheres to [Semantic Versioning](http://semver.org/spec/v2.0.0.html).

## Unreleased

<<<<<<< HEAD
### Added

- `r2c-internal-project-depends-on`: support for Gradle and Poetry lockfiles

## [0.92.1](https://github.com/returntocorp/semgrep/releases/tag/v0.92.1) - 2022-05-13

### Added

- Datafow: The dataflow engine now handles if-then-else expressions as in OCaml,
  Ruby, etc. Previously it only handled if-then-else statements. (#4965)

=======
>>>>>>> 15905c9a
### Changed

- Files where only some part of the code had to be skipped due to a parse failure
  will now be listed as "partially scanned" in the end-of-scan skip
  report.
- Licensing: The ocaml-tree-sitter-core component is now distributed
  under the terms of the LGPL 2.1, rather than previously GPL 3.
- A new field was added to metrics collection: isAuthenticated.
  This is a boolean flag which is true if you ran semgrep login.

### Fixed

- Metrics events were missing timestamps even though `PRIVACY.md` had already documented a timestamp field.

## [0.92.1](https://github.com/returntocorp/semgrep/releases/tag/v0.92.1) - 2022-05-13

### Added

- Datafow: The dataflow engine now handles if-then-else expressions as in OCaml,
  Ruby, etc. Previously it only handled if-then-else statements. (#4965)

### Fixed

- Kotlin: support for ellispis in class parameters, e.g.. `class Foo(...) {}` (#5180)
- JS/TS: allow ellipsis in binding_pattern (e.g., in arrow parameters) (#5230)
- JS/TS: allow ellipsis in imports (e.g., `import {..., Foo, ...} from 'Bar'`) (#5012)
- `fixed_lines` is once again included in JSON output when running with `--autofix --dryrun`

## [0.92.0](https://github.com/returntocorp/semgrep/releases/tag/v0.92.0) - 2022-05-11

### Added

- The JSON output of `semgrep scan` is now fully specified using
  ATD (https://atd.readthedocs.io/) and jsonschema (https://json-schema.org/).
  See the semgrep-interfaces submodule under interfaces/
  (e.g., interfaces/semgrep-interfaces/Semgrep_output_v0.atd for the ATD spec)
- The JSON output of `semgrep scan` now contains a "version": field with the
  version of Semgrep used to generate the match results.
- taint-mode: Previously, to declare a function parameteter as a taint source,
  we had to rely on a trick that declared that _any_ occurence of the parameter
  was a taint source. If the parameter was overwriten with safe data, this was
  not recognized by the taint engine. Now, `focus-metavariable` can be used to
  precisely specify that a function parameter is a source of taint, and the taint
  engine will handle this as expected.
- taint-mode: Add basic support for object destructuring in languages such as
  Javascript. For example, given `let {x} = E`, Semgrep will now infer that `x`
  is tainted if `E` is tainted.

### Fixed

- OCaml: Parenthesis in autofixed code will no longer leave dangling closing-paren.
  Thanks to Elliott Cable for his contribution (#5087)
- When running the Semgrep Docker image, we now mark all directories as safe for use by Git,
  which prevents a crash when the current user does not own the source code directory.
- C++: Ellipsis are now allowed in for loop header (#5164)
- Java: typed metavariables now leverages the type of foreach variables (#5181)

## [0.91.0](https://github.com/returntocorp/semgrep/releases/tag/v0.91.0) - 2022-05-03

### Added

- `--core-opts` flag to send options to semgrep-core. For internal use:
  no guarantees made for semgrep-core options (#5111)

### Changed

- `semgrep ci` prints out all findings instead of hiding nonblocking findings (#5116)

## [0.90.0](https://github.com/returntocorp/semgrep/releases/tag/v0.90.0) - 2022-04-26

### Added

- Users can access the propagated value of a metavariable in the JSON output
  in the extra field
- Join mode now supports inline rules via the `rules:` key underneath the `join:` key.
- Added vendor.name field in gitlab sast output (#5077)

### Changed

- YAML parsing is more tolerant of `{}` appearing when it expects a scalar,
  allowing extensions of YAML that use `{}` to be parsed (#4849)
- Turn off optimization that trades off memory for performance because
  the effect is minor (with current parameters)

### Fixed

- Keep only latest run logs in last.log file (#5070)
- r2c-internal-project-depends-on:
  - Lockfiles that fail to parse will not crash semgrep
  - cargo.lock and Pipfile.lock dependencies that don't specify hashes now parse
  - go.sum files with a trailing newline now parse

## [0.89.0](https://github.com/returntocorp/semgrep/releases/tag/v0.89.0) - 2022-04-20

### Added

- Bash/Dockerfile: Add support for named ellipses such as in
  `echo $...ARGS` (#4887)
- PHP: Constant propagation for static constants (#5022)

### Changed

- When running a baseline scan on a shallow-cloned git repository,
  Semgrep still needs enough git history available
  to reach the branch-off point between the baseline and current branch.
  Previously, Semgrep would try to gradually fetch more and more commits
  up to a thousand commits of history,
  before giving up and just fetching all commits from the remote git server.
  Now, Semgrep will keep trying smaller batches until up to a million commits.
  This change should reduce runtimes on large baseline scans on very large repositories.
- Semgrep-core now logs the rule and file affected by a memory warning.
- Improved error messages from semgrep-core (#5013)
- Small changes to text output (#5008)
- Various exit codes changed so that exit code 1 is only for blocking findings (#5039)
- Subcommand is sent as part of user agent (#5051)

### Fixed

- Lockfiles scanning now respects .semgrepignore
- Workaround for git safe.directory change in github action (#5044)
- When a baseline scan diff showed that a path changed a symlink a proper file,
  Semgrep used incorrectly skip that path. This is now fixed.
- Dockerfile support: handle image aliases correctly (#4881)
- TS: Fixed matching of parameters with type annotations. E.g., it is now possible
  to match `({ params }: Request) => { }` with `({$VAR} : $REQ) => {...}`. (#5004)

## [0.88.0](https://github.com/returntocorp/semgrep/releases/tag/v0.88.0) - 2022-04-13

### Added

- Scala support is now officially GA
  - Ellipsis method chaining is now supported
  - Type metavariables are now supported
- Ruby: Add basic support for lambdas in patterns. You can now write patterns
  of the form `-> (P) {Q}` where `P` and `Q` are sub-patterns. (#4950)
- Experimental `semgrep install-deep-semgrep` command for DeepSemgrep beta (#4993)

### Changed

- Moved description of parse/internal errors to the "skipped" section of output
- Since 0.77.0 semgrep-core logs a warning when a worker process is consuming above
  400 MiB of memory. Now, it will also log an extra warning every time memory usage
  doubles. Again, this is meant to help diagnosing OOM-related crashes.

### Fixed

- Dockerfile: `lang.json` file not found error while building the docker image
- Dockerfile: `EXPOSE 12345` will now parse `12345` as an int instead of a string,
  allowing `metavariable-comparison` with integers (#4875)
- Scala: unicode character literals now parse
- Scala: multiple annotated type parameters now parse (`def f[@an A, @an B](x : A, y : B) = ...`)
- Ruby: Allow 'unless' used as keyword argument or hash key (#4948)
- Ruby: Fix regexp matching in the presence of escape characters (#4999)
- `r2c-internal-project-depends-on`:
  - Generic mode rules work again
  - Semgrep will not fail on targets that contain no relevant lockfiles
  - `package-lock.json` parsing now defaults to `dependencies` instead of `packages`,
    and will not completely fail on dependencies with no version
  - `yarn.lock` parsing has been rewritten to fix a bug where sometimes
    large numbers of dependencies would be ignored
- Go: parse multiline string literals
- Handle utf-8 decoding errors without crashing (#5023)

## [0.87.0](https://github.com/returntocorp/semgrep/releases/tag/v0.87.0) - 2022-04-07

### Added

- New `focus-metavariable` operator that lets you focus (or "zoom in") the match
  on the code region delimited by a metavariable. This operator is useful for
  narrowing down the code matched by a rule, to focus on what really matters. (#4453)
- `semgrep ci` uses "GITHUB_SERVER_URL" to generate urls if it is available
- You can now set `NO_COLOR=1` to force-disable colored output

### Changed

- taint-mode: We no longer force the unification of metavariables between
  sources and sinks by default. It is not clear that this is the most natural
  behavior; and we realized that, in fact, it was confusing even for experienced
  Semgrep users. Instead, each set of metavariables is now considered independent.
  The metavariables available to the rule message are all metavariables bound by
  `pattern-sinks`, plus the subset of metavariables bound by `pattern-sources`
  that do not collide with the ones bound by `pattern-sinks`. We do not expect
  this change to break many taint rules because source-sink metavariable
  unification had a bug (see #4464) that prevented metavariables bound by a
  `pattern-inside` to be unified, thus limiting the usefulness of the feature.
  Nonetheless, it is still possible to force metavariable unification by setting
  `taint_unify_mvars: true` in the rule's `options`.
- `r2c-internal-project-depends-on`: this is now a rule key, and not part of the pattern language.
  The `depends-on-either` key can be used analgously to `pattern-either`
- `r2c-internal-project-depends-on`: each rule with this key will now distinguish between
  _reachable_ and _unreachable_ findings. A _reachable_ finding is one with both a dependency match
  and a pattern match: a vulnerable dependency was found and the vulnerable part of the dependency
  (according to the patterns in the rule) is used somewhere in code. An _unreachable_ finding
  is one with only a dependency match. Reachable findings are reported as coming from the
  code that was pattern matched. Unreachable findings are reported as coming from the lockfile
  that was dependency matched. Both kinds of findings specify their kind, along with all matched
  dependencies, in the `extra` field of semgrep's JSON output, using the `dependency_match_only`
  and `dependency_matches` fields, respectively.
- `r2c-internal-project-depends-on`: a finding will only be considered reachable if the file
  containing the pattern match actually depends on the dependencies in the lockfile containing the
  dependency match. A file depends on a lockfile if it is the nearest lockfile going up the
  directory tree.
- The returntocorp/semgrep Docker image no longer sets `semgrep` as the entrypoint.
  This means that `semgrep` is no longer prepended automatically to any command you run in the image.
  This makes it possible to use the image in CI executors that run provisioning commands within the image.

### Fixed

- `-` is now parsed as a valid identifier in Scala
- `new $OBJECT(...)` will now work properly as a taint sink (#4858)
- JS/TS: `...{$X}...` will no longer match `str`
- taint-mode: Metavariables bound by a `pattern-inside` are now available to the
  rule message. (#4464)
- parsing: fail fast on in semgrep-core if rules fail to validate (broken since 0.86.5)
- Setting either `SEMGREP_URL` or `SEMGREP_APP_URL`
  now updates the URL used both for Semgrep App communication,
  and for fetching Semgrep Registry rules.
- The pre-commit hook exposed from semgrep's repository no longer fails
  when trying to install with recent setuptools versions.

## [0.86.5](https://github.com/returntocorp/semgrep/releases/tag/v0.86.5) - 2022-03-28

## Changed

- Set minimum urllib3 version

## [0.86.4](https://github.com/returntocorp/semgrep/releases/tag/v0.86.4) - 2022-03-25

### Changed

- Increase rule fetch timeout from 20s to 30s

## [0.86.3](https://github.com/returntocorp/semgrep/releases/tag/v0.86.3) - 2022-03-25

### Fixed

- Network timeouts during rule download are now less likely.

## [0.86.2](https://github.com/returntocorp/semgrep/releases/tag/v0.86.2) - 2022-03-24

### Fixed

- Some finding fingerprints were not matching what semgrep-agent would return.

## [0.86.1](https://github.com/returntocorp/semgrep/releases/tag/v0.86.1) - 2022-03-24

### Fixed

- The fingerprint of findings ignored with `# nosemgrep` is supposed to be the same
  as if the ignore comment wasn't there.
  This has previously only worked for single-line findings, including in `semgrep-agent`.
  Now the fingerprint is consistent as expected for multiline findings as well.

### Changed

- `--timeout-threshold` default set to 3 instead of 0

## [0.86.0](https://github.com/returntocorp/semgrep/releases/tag/v0.86.0) - 2022-03-24

### Added

- Semgrep can now output findings in GitLab's SAST report and secret scanning
  report formats with `--gitlab-sast` and `--gitlab-secrets`.
- JSON output now includes a fingerprint of each finding.
  This fingerprint remains consistent when matching code is just moved around
  or reindented.
- Go: use latest tree-sitter-go with support for Go 1.18 generics (#4823)
- Terraform: basic support for constant propagation of locals (#1147)
  and variables (#4816)
- HTML: you can now use metavariable ellipsis inside <script> (#4841)
  (e.g., `<script>$...JS</script>`)
- A `semgrep ci` subcommand that auto-detects settings from your CI environment
  and can upload findings to Semgrep App when logged in.

### Changed

- SARIF output will include matching code snippet (#4812)
- semgrep-core should now be more tolerant to rules using futur extensions by
  skipping those rules instead of just crashing (#4835)
- Removed `tests` from published python wheel
- Findings are now considered identical between baseline and current scans
  based on the same logic as Semgrep CI uses, which means:
  - Two findings are now identical after whitespace changes such as re-indentation
  - Two findings are now identical after a nosemgrep comment is added
  - Findings are now different if the same code triggered them on different lines
- Docker image now runs as root to allow the docker image to be used in CI/CD pipelines
- Support XDG Base directory specification (#4818)

### Fixed

- Entropy analysis: strings made of repeated characters such as
  `'xxxxxxxxxxxxxx'` are no longer reported has having high entropy (#4833)
- Symlinks found in directories are skipped from being scanned again.
  This is a fix for a regression introduced in 0.85.0.
- HTML: multiline raw text tokens now contain the newline characters (#4855)
- Go: fix unicode parsing bugs (#4725) by switching to latest tree-sitter-go
- Constant propagation: A conditional expression where both alternatives are
  constant will also be considered constant (#4301)
- Constant propagation now recognizes operators `++` and `--` as side-effectful
  (#4667)

## [0.85.0](https://github.com/returntocorp/semgrep/releases/tag/v0.85.0) - 2022-03-16

### Added

- C#: use latest tree-sitter-c-sharp with support for most C# 10.0 features
- HTML: support for metavariables on tags (e.g., `<$TAG>...</$TAG>`) (#4078)
- Scala: The data-flow engine can now handle expression blocks.
  This used to cause some false negatives during taint analysis,
  which will now be reported.
- Dockerfile: allow e.g. `CMD ...` to match both `CMD ls` and `CMD ["ls"]`
  (#4770).
- When scanning multiple languages, Semgrep will now print a table of how
  many rules and files are used for each language.

### Fixed

- Fixed Deep expression matching and metavariables interaction. Semgrep will
  not stop anymore at the first match and will enumarate all possible matchings
  if a metavariable is used in a deep expression pattern
  (e.g., `<... $X ...>`). This can introduce some performance regressions.
- JSX: ellipsis in JSX body (e.g., `<div>...</div>`) now matches any
  children (#4678 and #4717)
- > ℹ️ During a `--baseline-commit` scan,
  > Semgrep temporarily deletes files that were created since the baseline commit,
  > and restores them at the end of the scan.

  Previously, when scanning a subdirectory of a git repo with `--baseline-commit`,
  Semgrep would delete all newly created files under the repo root,
  but restore only the ones in the subdirectory.
  Now, Semgrep only ever deletes files in the scanned subdirectory.

- Previous releases allowed incompatible versions (21.1.0 & 21.2.0)
  of the `attrs` dependency to be installed.
  `semgrep` now correctly requires attrs 21.3.0 at the minimum.
- `package-lock.json` parsing defaults to `packages` instead of `dependencies` as the source of dependencies
- `package-lock.json` parsing will ignore dependencies with non-standard versions, and will succesfully parse
  dependencies with no `integrity` field

### Changed

- File targeting logic has been mostly rewritten. (#4776)
  These inconsistencies were fixed in the process:

  - > ℹ️ "Explicitly targeted file" refers to a file
    > that's directly passed on the command line.

    Previously, explicitly targeted files would be unaffected by most global filtering:
    global include/exclude patterns and the file size limit.
    Now `.semgrepignore` patterns don't affect them either,
    so they are unaffected by all global filtering,

  - > ℹ️ With `--skip-unknown-extensions`,
    > Semgrep scans only the explicitly targeted files that are applicable to the language you're scanning.

    Previously, `--skip-unknown-extensions` would skip based only on file extension,
    even though extensionless shell scripts expose their language via the shebang of the first line.
    As a result, explicitly targeted shell files were always skipped when `--skip-unknown-extensions` was set.
    Now, this flag decides if a file is the correct language with the same logic as other parts of Semgrep:
    taking into account both extensions and shebangs.

- Semgrep scans with `--baseline-commit` are now much faster.
  These optimizations were added:

  - > ℹ️ When `--baseline-commit` is set,
    > Semgrep first runs the _current scan_,
    > then switches to the baseline commit,
    > and runs the _baseline scan_.

    The _current scan_ now excludes files
    that are unchanged between the baseline and the current commit
    according to `git status` output.

  - The _baseline scan_ now excludes rules and files that had no matches in the _current scan_.

  - When `git ls-files` is unavailable or `--disable-git-ignore` is set,
    Semgrep walks the file system to find all target files.
    Semgrep now walks the file system 30% faster compared to previous versions.

- The output format has been updated to visually separate lines
  with headings and indentation.

## [0.84.0](https://github.com/returntocorp/semgrep/releases/tag/v0.84.0) - 2022-03-09

### Added

- new --show-supported-languages CLI flag to display the list of languages
  supported by semgrep. Thanks to John Wu for his contribution! (#4754)
- `--validate` will check that metavariable-x doesn't use an invalid
  metavariable
- Add r2c-internal-project-depends on support for Java, Go, Ruby, and Rust
- PHP: .tpl files are now considered PHP files (#4763)
- Scala: Support for custom string interpolators (#4655)
- Scala: Support parsing Scala scripts that contain plain definitions outside
  an Object or Class
- JSX: JSX singleton elements (a.k.a XML elements), e.g., `<foo />` used to
  match also more complex JSX elements, e.g., `<foo >some child</foo>`.
  This can now be disabled via rule `options:`
  with `xml_singleton_loose_matching: false` (#4730)
- JSX: new matching option `xml_attrs_implicit_ellipsis` that allows
  disabling the implicit `...` that was added to JSX attributes patterns.
- new focus-metavariable: experimental operator (#4735) (the syntax may change
  in the near futur)

### Fixed

- Report parse errors even when invoked with `--strict`
- Show correct findings count when using `--config auto` (#4674)
- Kotlin: store trailing lambdas in the AST (#4741)
- Autofix: Semgrep no longer errors during `--dry-run`s where one fix changes the line numbers in a file that also has a second autofix.
- Performance regression when running with --debug (#4761)
- SARIF output formatter not handling lists of OWASP or CWE metadata (#4673)
- Allow metrics flag and metrics env var at the same time if both are set to the same value (#4703)
- Scan `yarn.lock` dependencies that do not specify a hash
- Run `project-depends-on` rules with only `pattern-inside` at their leaves
- Dockerfile patterns no longer need a trailing newline (#4773)

## [0.83.0](https://github.com/returntocorp/semgrep/releases/tag/v0.83.0) - 2022-02-24

### Added

- semgrep saves logs of last run to `~/.semgrep/last.log`
- A new recursive operator, `-->`, for join mode rules for recursively chaining together Semgrep rules based on metavariable contents.
- A new recursive operator, `-->`, for join mode rules for recursively
  chaining together Semgrep rules based on metavariable contents.
- Semgrep now lists the scanned paths in its JSON output under the
  `paths.scanned` key.
- When using `--verbose`, the skipped paths are also listed under the
  `paths.skipped` key.
- C#: added support for typed metavariables (#4657)
- Undocumented, experimental `metavariable-analysis` feature
  supporting two kinds of analyses: prediction of regular expression
  denial-of-service vulnerabilities (ReDoS, `redos` analyzer, #4700)
  and high-entropy string detection (`entropy` analyzer, #4672).
- A new subcommand `semgrep publish` allows users to upload private,
  unlisted, or public rules to the Semgrep Registry

### Fixed

- Configure the PCRE engine with lower match-attempts and recursion limits in order
  to prevent regex matching from potentially "hanging" Semgrep
- Terraform: Parse heredocs respecting newlines and whitespaces, so that it is
  possible to correctly match these strings with `metavariable-regex` or
  `metavariable-pattern`. Previously, Semgrep had problems analyzing e.g. embedded
  YAML content. (#4582)
- Treat Go raw string literals like ordinary string literals (#3938)
- Eliminate zombie uname processes (#4466)
- Fix for: semgrep always highlights one extra character

### Changed

- Improved constant propagation for global constants
- PHP: Constant propagation now has built-in knowledge of `escapeshellarg` and
  `htmlspecialchars_decode`, if these functions are given constant arguments,
  then Semgrep assumes that their output is also constant
- The environment variable used by Semgrep login changed from `SEMGREP_LOGIN_TOKEN` to `SEMGREP_APP_TOKEN`

## [0.82.0](https://github.com/returntocorp/semgrep/releases/tag/v0.82.0) - 2022-02-08

### Added

- Experimental baseline scanning. Run with `--baseline-commit GIT_COMMIT` to only
  show findings that currently exist but did not exist in GIT_COMMIT

### Changed

- Performance: send all rules directly to semgrep-core instead of invoking semgrep-core
- Scans now report a breakdown of how many target paths were skipped for what reason.
  - `--verbose` mode will list all skipped paths along with the reason they were skipped
- Performance: send all rules directly to semgrep-core instead of invoking semgrep-core
  for each rule, reducing the overhead significantly. Other changes resulting from this:
  Sarif output now includes all rules run. Error messages use full path of rules.
  Progress bar reports by file instead of by rule
- Required minimum version of python to run semgrep now 3.7 instead of EOL 3.6
- Bloom filter optimization now considers `import` module file names, thus
  speeding up matching of patterns like `import { $X } from 'foo'`
- Indentation is now removed from matches to conserve horizontal space

### Fixed

- Typescript: Patterns `E as T` will be matched correctly. E.g. previously
  a pattern like `v as $T` would match `v` but not `v as any`, now it
  correctly matches `v as any` but not `v`. (#4515)
- Solidity: ellipsis in contract body are now supported (#4587)
- Highlighting has been restored for matching code fragments within a finding

## [0.81.0](https://github.com/returntocorp/semgrep/releases/tag/v0.81.0) - 2022-02-02

### Added

- Dockerfile language: metavariables and ellipses are now
  supported in most places where it makes sense (#4556, #4577)

### Fixed

- Gracefully handle timeout errors with missing rule_id
- Match resources in Java try-with-resources statements (#4228)

## [0.80.0](https://github.com/returntocorp/semgrep/releases/tag/v0.80.0) - 2022-01-26

### Added

- Autocomplete for CLI options
- Dockerfile: add support for metavariables where argument expansion is already supported

### Changed

- Ruby: a metavariable matching an atom can also be used to match an identifier
  with the same name (#4550)

### Fixed

- Handle missing target files without raising an exception (#4462)

## [0.79.0](https://github.com/returntocorp/semgrep/releases/tag/v0.79.0) - 2022-01-20

### Added

- Add an experimental key for internal team use: `r2c-internal-project-depends-on` that
  allows rules to filter based on the presence of 3rd-party dependencies at specific
  version ranges.
- Experimental support for Dockerfile syntax.
- Support nosemgrep comments placed on the line before a match,
  causing such match to be ignored (#3521)
- Add experimental `semgrep login` and `semgrep logout` to store API token from semgrep.dev
- Add experimenntal config key `semgrep --config policy` that uses stored API token to
  retrieve configured rule policy on semgrep.dev

### Changed

- CLI: parse errors (reported with `--verbose`) appear once per file,
  not once per rule/file

### Fixed

- Solidity: add support for `for(...)` patterns (#4530)

## [0.78.0](https://github.com/returntocorp/semgrep/releases/tag/v0.78.0) - 2022-01-13

### Added

- Pre-alpha support for Dockerfile as a new target language
- Semgrep is now able to symbolically propagate simple definitions. E.g., given
  an assignment `x = foo.bar()` followed by a call `x.baz()`, Semgrep will keep
  track of `x`'s definition, and it will successfully match `x.baz()` with a
  pattern like `foo.bar().baz()`. This feature should help writing simple yet
  powerful rules, by letting the dataflow engine take care of any intermediate
  assignments. Symbolic propagation is still experimental and it is disabled by
  default, it must be enabled in a per-rule basis using `options:` and setting
  `symbolic_propagation: true`. (#2783, #2859, #3207)
- `--verbose` outputs a timing and file breakdown summary at the end
- `metavariable-comparison` now handles metavariables that bind to arbitrary
  constant expressions (instead of just code variables)
- YAML support for anchors and aliases (#3677)

### Fixed

- Rust: inner attributes are allowed again inside functions (#4444) (#4445)
- Python: return statement can contain tuple expansions (#4461)
- metavariable-comparison: do not throw a Not_found exn anymore (#4469)
- better ordering of match results with respect to captured
  metavariables (#4488)
- Go, JavaScript, Java, Python, TypeScript: correct matching of
  multibyte characters (#4490)

## [0.77.0](https://github.com/returntocorp/semgrep/releases/tag/v0.77.0) - 2021-12-16

### Added

- New language Solidity with experimental support.
- Scala: Patterns like List(...) now correctly match against patterns in code
- A default set of .semgrepignore patterns (in semgrep/templates/.semgrepignore) are now used if no .semgrepignore file is provided
- Java: Ellipsis metavariables can now be used for parameters (#4420)
- `semgrep login` and `semgrep logout` commands to save api token

### Fixed

- Go: fixed bug where using an ellipsis to stand for a list of key-value pairs
  would sometimes cause a parse error
- Scala: Translate definitions using patterns like
  `val List(x,y,z) = List(1,2,3)` to the generic AST
- Allow name resolution on imported packages named just vN, where N is a number
- The -json option in semgrep-core works again when used with -e/-f
- Python: get the correct range when matching comprehension (#4221)
- Python and other languages: allow matches of patterns containing
  non-ascii characters, but still with possibly many false positives (#4336)
- Java: parse correctly constructor method patterns (#4418)
- Address several autofix output issues (#4428, #3577, #3338) by adding per-
  file line/column offset tracking

### Changed

- Constant propagation is now a proper must-analysis, if a variable is undefined
  in some path then it will be considered as non-constant
- Dataflow: Only consider reachable nodes, which prevents some FPs/FNs
- Timing output handles errors and reports profiling times
- semgrep-core will log a warning when a worker process is consuming above 400 MiB
  of memory, or reached 80% of the specified memory limit, whatever happens first.
  This is meant to help diagnosing OOM-related crashes.

## [0.76.2](https://github.com/returntocorp/semgrep/releases/tag/v0.76.2) - 2021-12-08

## [0.76.2](https://github.com/returntocorp/semgrep/releases/tag/v0.76.2) - 2021-12-08

### Fixed

- Python: set the right scope for comprehension variables (#4260)
- Fixed bug where the presence of .semgrepignore would cause reported targets
  to have absolute instead of relative file paths

## [0.76.1](https://github.com/returntocorp/semgrep/releases/tag/v0.76.1) - 2021-12-07

### Fixed

- Fixed bug where the presence of .semgrepignore would cause runs to fail on
  files that were not subpaths of the directory where semgrep was being run

## [0.76.0](https://github.com/returntocorp/semgrep/releases/tag/v0.76.0) - 2021-12-06

### Added

- Improved filtering of rules based on file content (important speedup
  for nodejsscan rules notably)
- Semgrep CLI now respects .semgrepignore files
- Java: support ellipsis in generics, e.g., `class Foo<...>` (#4335)

### Fixed

- Java: class patterns not using generics will match classes using generics
  (#4335), e.g., `class $X { ...}` will now match `class Foo<T> { }`
- TS: parse correctly type definitions (#4330)
- taint-mode: Findings are now reported when the LHS of an access operator is
  a sink (e.g. as in `$SINK->method`), and the LHS operand is a tainted
  variable (#4320)
- metavariable-comparison: do not throw a NotHandled exn anymore (#4328)
- semgrep-core: Fix a segmentation fault on Apple M1 when using
  `-filter_irrelevant_rules` on rules with very large `pattern-either`s (#4305)
- Python: generate proper lexical exn for unbalanced braces (#4310)
- YAML: fix off-by-one in location of arrays
- Python: generate proper lexical exn for unbalanced braces (#4310)
- Matching `"$MVAR"` patterns against string literals computed by constant folding
  no longer causes a crash (#4371)

### Changed

- semgrep-core: Log messages are now tagged with the process id
- Optimization: change bloom filters to use sets, move location of filter
- Reduced the size of `--debug` dumps
- Given `--output` Semgrep will no longer print search results to _stdout_,
  but it will only save/post them to the specified file/URL

## [0.75.0](https://github.com/returntocorp/semgrep/releases/tag/v0.75.0) - 2021-11-23

### Fixed

- semgrep-ci relies on `--disable-nosem` still tagging findings with `is_ignored`
  correctly. Reverting optimization in 0.74.0 that left this field None when said
  flag was used

## [0.74.0](https://github.com/returntocorp/semgrep/releases/tag/v0.74.0) - 2021-11-19

### Added

- Support for method chaining patterns in Python, Golang, Ruby,
  and C# (#4300), so all GA languages now have method chaining
- Scala: translate infix operators to generic AST as method calls,
  so `$X.map($F)` matches `xs map f`
- PHP: support method patterns (#4262)

### Changed

- Add `profiling_times` object in `--time --json` output for more fine
  grained visibility into slow parts of semgrep
- Constant propagation: Any kind of Python string (raw, byte, or unicode) is
  now evaluated to a string literal and can be matched by `"..."` (#3881)

### Fixed

- Ruby: blocks are now represented with an extra function call in Generic so that
  both `f(...)` and `f($X)` correctly match `f(x)` in `f(x) { |n| puts n }` (#3880)
- Apply generic filters excluding large files and binary files to
  'generic' and 'regex' targets as it was already done for the other
  languages.
- Fix some Stack_overflow when using -filter_irrelevant_rules (#4305)
- Dataflow: When a `switch` had no other statement following it, and the last
  statement of the `switch`'s `default` case was a statement, such as `throw`,
  that can exit the execution of the current function, this caused `break`
  statements within the `switch` to not be resolved during the construction of
  the CFG. This could led to e.g. constant propagation incorrectly flagging
  variables as constants. (#4265)

## [0.73.0](https://github.com/returntocorp/semgrep/releases/tag/v0.73.0) - 2021-11-12

### Added

- experimental support for C++

### Changed

- Dataflow: Assume that any function/method call inside a `try-catch` could
  be raising an exception (#4091)
- cli: if an invalid config is passed to semgrep, it will fail immediately, even
  if valid configs are also passed

### Fixed

- Performance: Deduplicate rules by rule-id + behavior so rules are not being run
  twice
- Scala: recognize metavariables in patterns
- Scala: translate for loops to the generic ast properly
- Catch PCRE errors
- Constant propagation: Avoid "Impossible" errors due to unhandled cases

## [0.72.0](https://github.com/returntocorp/semgrep/releases/tag/v0.72.0) - 2021-11-10

### Added

- Java: Add partial support for `synchronized` blocks in the dataflow IL (#4150)
- Dataflow: Add partial support for `await`, `yield`, `&`, and other expressions
- Field-definition-as-assignemnt equivalence that allows matching expression
  patterns against field definitions. It is disabled by default but can be
  enabled via rule `options:` with `flddef_assign: true` (#4187)
- Arrows (a.k.a short lambdas) patterns used to match also regular function
  definitions. This can now be disabled via rule `options:` with
  `arrow_is_function: false` (#4187)
- Javascript variable patterns using the 'var' keyword used to also
  match variable declarations using 'let' or 'const'. This can now be
  disabled via rule `options:` with `let_is_var: false`

### Fixed

- Constant propagation: In a method call `x.f(y)`, if `x` is a constant then
  it will be recognized as such
- Go: match correctly braces in composite literals for autofix (#4210)
- Go: match correctly parens in cast for autofix (#3387)
- Go: support ellipsis in return type parameters (#2746)
- Scala: parse `case object` within blocks
- Scala: parse typed patterns with variables that begin with an underscore:
  `case _x : Int => ...`
- Scala: parse unicode identifiers
- semgrep-core accepts `sh` as an alias for bash
- pattern-regex: Hexadecimal notation of Unicode code points is now
  supported and assumes UTF-8 (#4240)
- pattern-regex: Update documentation, specifying we use PCRE (#3974)
- Scala: parse nullary constructors with no arguments in more positions
- Scala: parse infix type operators with tuple arguments
- Scala: parse nested comments
- Scala: parse `case class` within blocks
- `metavariable-comparison`: if a metavariable binds to a code variable that
  is known to be constant, then we use that constant value in the comparison (#3727)
- Expand `~` when resolving config paths

### Changed

- C# support is now GA
- cli: Only suggest increasing stack size when semgrep-core segfaults
- Semgrep now scans executable scripts whose shebang interpreter matches the
  rule's language

## [0.71.0](https://github.com/returntocorp/semgrep/releases/tag/v0.71.0) - 2021-11-01

### Added

- Metavariable equality is enforced across sources/sanitizers/sinks in
  taint mode, and these metavariables correctly appear in match messages
- Pre-alpha support for Bash as a new target language
- Pre-alpha support for C++ as a new target language
- Increase soft stack limit when running semgrep-core (#4120)
- `semgrep --validate` runs metachecks on the rule

### Fixed

- text_wrapping defaults to MAX_TEXT_WIDTH if get_terminal_size reports
  width < 1
- Metrics report the error type of semgrep core errors (Timeout,
  MaxMemory, etc.)
- Prevent bad settings files from crashing Semgrep (#4164)
- Constant propagation: Tuple/Array destructuring assignments now correctly
  prevent constant propagation
- JS: Correctly parse metavariables in template strings
- Scala: parse underscore separators in number literals, and parse
  'l'/'L' long suffix on number literals
- Scala: parse by name arguments in arbitary function types,
  like `(=> Int) => Int`
- Bash: various fixes and improvements
- Kotlin: support ellipsis in class body and parameters (#4141)
- Go: support method interface pattern (#4172)

### Changed

- Report CI environment variable in metrics for better environment
  determination
- Bash: a simple expression pattern can now match any command argument rather
  than having to match the whole command

## [0.70.0](https://github.com/returntocorp/semgrep/releases/tag/v0.70.0) - 2021-10-19

### Added

- Preliminary support for bash

### Fixed

- Go: support ... in import list (#4067),
  for example `import (... "error" ...)`
- Java: ... in method chain calls can now match also 0 elements, to be
  consistent with other use of ... (#4082), so `o. ... .foo()` will now
  also match just `o.foo()`.
- Config files with only a comment give bad error message (#3773)
- Does not crash if user does not have write permissions on home directory

### Changed

- Resolution of rulesets use legacy registry instead of cdn registry
- Benchmark suite is easier to modify

## [0.69.1](https://github.com/returntocorp/semgrep/releases/tag/v0.69.1) - 2021-10-14

### Fixed

- The `--enable-metrics` flag is now always a flag, does not optionally
  take an argument

## [0.69.0](https://github.com/returntocorp/semgrep/releases/tag/v0.69.0) - 2021-10-13

### Added

- C: support ... in parameters and sizeof arguments (#4037)
- C: support declaration and function patterns
- Java: support @interface pattern (#4030)

### Fixed

- Reverted change to exclude minified files from the scan (see changelog for
  0.66.0)
- Java: Fixed equality of metavariables bounded to imported classes (#3748)
- Python: fix range of tuples (#3832)
- C: fix some wrong typedef inference (#4054)
- Ruby: put back equivalence on old syntax for keyword arguments (#3981)
- OCaml: add body of functor in AST (#3821)

### Changed

- taint-mode: Introduce a new kind of _not conflicting_ sanitizer that must be
  declared with `not_conflicting: true`. This affects the change made in 0.68.0
  that allowed a sanitizer like `- pattern: $F(...)` to work, but turned out to
  affect our ability to specify sanitization by side-effect. Now the default
  semantics of sanitizers is reverted back to the same as before 0.68.0, and
  `- pattern: $F(...)` is supported via the new not-conflicting sanitizers.

## [0.68.2](https://github.com/returntocorp/semgrep/releases/tag/v0.68.2) - 2021-10-07

### Fixed

- Respect --skip-unknown-extensions even for files with no extension
  (treat no extension as an unknown extension)
- taint-mode: Fixed (another) bug where a tainted sink could go unreported when
  the sink is a specific argument in a function call

## [0.68.1](https://github.com/returntocorp/semgrep/releases/tag/v0.68.1) - 2021-10-07

### Added

- Added support for `raise`/`throw` expressions in the dataflow engine and
  improved existing support for `try-catch-finally`

### Fixed

- Respect rule level path filtering

## [0.68.0](https://github.com/returntocorp/semgrep/releases/tag/v0.68.0) - 2021-10-06

### Added

- Added "automatic configuration" (`--config auto`), which collaborates with
  the Semgrep Registry to customize rules to a project; to support this, we
  add support for logging-in to the Registry using the project URL; in
  a future release, this will also perform project analysis to determine
  project languages and frameworks
- Input can be derived from subshells: `semgrep --config ... <(...)`
- Java: support '...' in catch (#4002)

### Changed

- taint-mode: Sanitizers that match exactly a source or a sink are filtered out,
  making it possible to use `- pattern: $F(...)` for declaring that any other
  function is a sanitizer
- taint-mode: Remove built-in source `source(...)` and built-in sanitizer
  `sanitize(...)` used for convenience during early development, this was causing
  some unexpected behavior in real code that e.g. had a function called `source`!
- When enabled, metrics now send the hashes of rules that yielded findings;
  these will be used to tailor rules on a per-project basis, and also will be
  used to improve rules over time
- Improved Kotlin parsing from 77% to 90% on our Kotlin corpus.
- Resolution of rulesets (i.e. `p/ci`) use new rule cdn and do client-side hydration
- Set pcre recursion limit so it will not vary with different installations of pcre
- Better pcre error handling in semgrep-core

### Fixed

- taint-mode: Fixed bug where a tainted sink could go unreported when the sink is
  a specific argument in a function call
- PHP: allows more keywords as valid field names (#3954)

## [0.67.0](https://github.com/returntocorp/semgrep/releases/tag/v0.67.0) - 2021-09-29

### Added

- Added support for break and continue in the dataflow engine
- Added support for switch statements in the dataflow engine

### Changed

- Taint no longer analyzes dead/unreachable code
- Improve error message for segmentation faults/stack overflows
- Attribute-expression equivalence that allows matching expression patterns against
  attributes, it is enabled by default but can be disabled via rule `options:` with
  `attr_expr: false` (#3489)
- Improved Kotlin parsing from 35% to 77% on our Kotlin corpus.

### Fixed

- Fix CFG dummy nodes to always connect to exit node
- Deep ellipsis `<... x ...>` now matches sub-expressions of statements
- Ruby: treat 'foo' as a function call when alone on its line (#3811)
- Fixed bug in semgrep-core's `-filter_irrelevant_rules` causing Semgrep to
  incorrectly skip a file (#3755)

## [0.66.0](https://github.com/returntocorp/semgrep/releases/tag/v0.66.0) - 2021-09-22

### Added

- HCL (a.k.a Terraform) experimental support

### Changed

- **METRICS COLLECTION CHANGES**: In order to target development of Semgrep features, performance improvements,
  and language support, we have changed how metrics are collected by default
  - Metrics collection is now controlled with the `--metrics` option, with possible values: `auto`, `on`, or `off`
  - `auto` will send metrics only on runs that include rules are pulled from the Semgrep Registry.
    It will not send metrics when rules are only read from local files or passed directly as
    strings
  - `auto` is now the default metrics collection state
  - `on` forces metrics collection on every run
  - `off` disables metrics collection entirely
  - Metrics collection may still alternatively be controlled with the `SEMGREP_SEND_METRICS`
    environment variable, with the same possible values as the `--metrics` option. If both
    are set, `--metrics` overrides `SEMGREP_SEND_METRICS`
  - See `PRIVACY.md` for more information
- Constant propagation now assumes that void methods may update the callee (#3316)
- Add rule message to emacs output (#3851)
- Show stack trace on fatal errors (#3876)
- Various changes to error messages (#3827)
- Minified files are now automatically excluded from the scan, which
  may result in shorter scanning times for some projects.

### Fixed

- Dataflow: Recognize "concat" method and interpret it in a language-dependent manner (#3316)
- PHP: allows certain keywords as valid field names (#3907)

## [0.65.0](https://github.com/returntocorp/semgrep/releases/tag/v0.65.0) - 2021-09-13

### Added

- Allow autofix using the command line rather than only with the fix: YAML key
- Vardef-assign equivalence can now be disabled via rule `options:` with `vardef_assign: false`

### Changed

- Grouped semgrep CLI options and added constraints when useful (e.g. cannot use `--vim` and `--emacs` at the same time)

### Fixed

- Taint detection with ternary ifs (#3778)
- Fixed corner-case crash affecting the `pattern: $X` optimization ("empty And; no positive terms in And")
- PHP: Added support for parsing labels and goto (#3592)
- PHP: Parse correctly constants named PUBLIC or DEFAULT (#3589)
- Go: Added type inference for struct literals (#3622)
- Fix semgrep-core crash when a cache file exceeds the file size limit
- Sped up Semgrep interface with tree-sitter parsing

## [0.64.0](https://github.com/returntocorp/semgrep/releases/tag/v0.64.0) - 2021-09-01

### Added

- Enable associative matching for string concatenation (#3741)

### Changed

- Add logging on failure to git ls-files (#3777)
- Ignore files whose contents look minified (#3795)
- Display semgrep-core errors in a better way (#3774)
- Calls to `semgrep --version` now check if Semgrep is up-to-date; this can
  cause a ~ 100 ms delay in run time; use --disable-version-check if you
  don't want this

### Fixed

- Java: separate import static from regular imports during matching (#3772)
- Taint mode will now benefit from semgrep-core's -filter_irrelevant_rules
- Taint mode should no longer report duplicate matches (#3742)
- Only change source directory when running in docker context (#3732)

## [0.63.0](https://github.com/returntocorp/semgrep/releases/tag/v0.63.0) - 2021-08-25

### Added

- C#: support ellipsis in declarations (#3720)

### Fixed

- Hack: improved support for metavariables (#3716)
- Dataflow: Disregard type arguments but not the entire instruction

### Changed

- Optimize ending `...` in `pattern-inside`s to simply match anything left

## [0.62.0](https://github.com/returntocorp/semgrep/releases/tag/v0.62.0) - 2021-08-17

### Added

- OCaml: support module aliasing, so looking for `List.map` will also
  find code that renamed `List` as `L` via `module L = List`.
- Add help text to sarif formatter output if defined in metadata field.
- Update shortDescription in sarif formatter output if defined in metadata field.
- Add tags as defined in metadata field in addition to the existing tags.

### Fixed

- core: Fix parsing of numeric literals in rule files
- Java: fix the range and autofix of Cast expressions (#3669)
- Generic mode scanner no longer tries to open submodule folders as files (#3701)
- `pattern-regex` with completely empty files (#3705)
- `--sarif` exit code with suppressed findings (#3680)
- Fixed fatal errors when a pattern results in a large number of matches
- Better error message when rule contains empty pattern

### Changed

- Add backtrace to fatal errors reported by semgrep-core
- Report errors during rule evaluation to the user
- When anded with other patterns, `pattern: $X` will not be evaluated on its own, but will look at the context and find `$X` within the metavariables bound, which should be significantly faster

## [0.61.0](https://github.com/returntocorp/semgrep/releases/tag/v0.61.0) - 2021-08-04

### Added

- Hack: preliminary support for hack-lang
  thanks to David Frankel, Nicholas Lin, and more people at Slack!
- OCaml: support for partial if, match, and try patterns
  (e.g., `if $X = $Y`)
- OCaml: you can match uppercase identifiers (constructors, module names) by
  using a metavariable with an uppercase letter followed by an underscore,
  followed by uppercase letters or digits (e.g. `$X_`, `$F_OO`).
  Instead, `$FOO` will match everything else (lowercase identifiers,
  full expressions, types, patterns, etc.).
- OCaml: match cases patterns are now matched in any order, and ellipsis are
  handled correctly
- Improved error messages sent to the playground

### Changed

- Run version check and print upgrade message after scan instead of before
- OCaml: skip ocamllex and ocamlyacc files. Process only .ml and .mli files.
- Memoize range computation for expressions and speed up taint mode
- Report semgrep-core's message upon a parse error
- Deprecated the following experimental features:
  - pattern-where-python
  - taint-mode
  - equivalences
  - step-by-step evaluation output
- Deduplicate findings that fire on the same line ranges and have the same message.

### Fixed

- Go: Match import module paths correctly (#3484)
- OCaml: use latest ocamllsp 1.7.0 for the -lsp option
- OCaml: include parenthesis tokens in the AST for tuples and constructor
  calls for better range matching and autofix
- OCaml: fixed many matching bugs with ellipsis
- core: Do not crash when is not possible to compute range info
- eliminate 6x slowdown when using the '--max-memory' option

## [0.60.0](https://github.com/returntocorp/semgrep/releases/tag/v0.60.0) - 2021-07-27

### Added

- Detect duplicate keys in YAML dictionaries in semgrep rules when parsing a rule
  (e.g., detect multiple 'metavariable' inside one 'metavariable-regex')

### Fixed

- C/C++: Fixed stack overflows (segmentation faults) when processing very large
  files (#3538)
- JS: Fixed stack overflows (segmentation faults) when processing very large
  files (#3538)
- JS: Detect numeric object keys `1` and `0x1` as equal (#3579)
- OCaml: improved parsing stats by using tree-sitter-ocaml (from 25% to 88%)
- taint-mode: Check nested functions
- taint-mode: `foo.x` is now detected as tainted if `foo` is a source of taint
- taint-mode: Do not crash when is not possible to compute range info
- Rust: recognize ellipsis in macro calls patterns (#3600)
- Ruby: represent correctly a.(b) in the AST (#3603)
- Rust: recognize ellipsis in macro calls patterns

### Changed

- Added precise error location for the semgrep metachecker, to detect for example
  duplicate patterns in a rule

## [0.59.0](https://github.com/returntocorp/semgrep/releases/tag/v0.59.0) - 2021-07-20

### Added

- A new experimental 'join' mode. This mode runs multiple Semgrep rules
  on a codebase and "joins" the results based on metavariable contents. This
  lets users ask questions of codebases like "do any 3rd party
  libraries use a dangerous function, and do I import that library directly?" or
  "is this variable passed to an HTML template, and is it rendered in that template?"
  with several Semgrep rules.

### Fixed

- Improve location reporting of errors
- metavariable-pattern: `pattern-not-regex` now works (#3503)
- Rust: correctly parse macros (#3513)
- Python: imports are unsugared correctly (#3940)
- Ruby: `pattern: $X` in the presence of interpolated strings now works (#3560)

## [0.58.2](https://github.com/returntocorp/semgrep/releases/tag/v0.58.2) - 2021-07-15

### Fixed

- Significant speed improvements, but the binary is now 95MB (from 47MB
  in 0.58.1, but it was 170MB in 0.58.0)

## [0.58.1](https://github.com/returntocorp/semgrep/releases/tag/v0.58.1) - 2021-07-15

### Fixed

- The --debug option now displays which files are currently processed incrementally;
  it will not wait until semgrep-core completely finishes.

### Changed

- Switch from OCaml 4.10.0 to OCaml 4.10.2 (and later to OCaml 4.12.0) resulted in
  smaller semgrep-core binaries (from 170MB to 47MB) and a smaller docker
  image (from 95MB to 40MB).

## [0.58.0](https://github.com/returntocorp/semgrep/releases/tag/v0.58.0) - 2021-07-14

### Added

- New iteration of taint-mode that allows to specify sources/sanitizers/sinks
  using arbitrary pattern formulas. This provides plenty of flexibility. Note
  that we breaks compatibility with the previous taint-mode format, e.g.
  `- source(...)` must now be written as `- pattern: source(...)`.
- HTML experimental support. This does not rely on the "generic" mode
  but instead really parses the HTML using tree-sitter-html. This allows
  some semantic matching (e.g., matching attributes in any order).
- Vue.js alpha support (#1751)
- New matching option `implicit_ellipsis` that allows disabling the implicit
  `...` that are added to record patterns, plus allow matching "spread fields"
  (JS `...x`) at any position (#3120)
- Support globstar (`**`) syntax in path include/exclude (#3173)

### Fixed

- Apple M1: Semgrep installed from HomeBrew no longer hangs (#2432)
- Ruby command shells are distinguished from strings (#3343)
- Java varargs are now correctly matched (#3455)
- Support for partial statements (e.g., `try { ... }`) for Java (#3417)
- Java generics are now correctly stored in the AST (#3505)
- Constant propagation now works inside Python `with` statements (#3402)
- Metavariable value replacement in message/autofix no longer mixes up short and long names like $X vs $X2 (#3458)
- Fixed metavariable name collision during interpolation of message / autofix (#3483)
  Thanks to Justin Timmons for the fix!
- Revert `pattern: $X` optimization (#3476)
- metavariable-pattern: Allow filtering using a single `pattern` or
  `pattern-regex`
- Dataflow: Translate call chains into IL

### Changed

- Faster matching times for generic mode

## [0.57.0](https://github.com/returntocorp/semgrep/releases/tag/v0.57.0) - 2021-06-29

### Added

- new `options:` field in a YAML rule to enable/disable certain features
  (e.g., constant propagation). See https://github.com/returntocorp/semgrep/blob/develop/semgrep-core/src/core/Config_semgrep.atd
  for the list of available features one can enable/disable.
- Capture groups in pattern-regex: in $1, $2, etc. (#3356)
- Support metavariables inside atoms (e.g., `foo(:$ATOM)`)
- Support metavariables and ellipsis inside regexp literals
  (e.g., `foo(/.../)`)
- Associative-commutative matching for bitwise OR, AND, and XOR operations
- Add support for $...MVAR in generic patterns.
- metavariable-pattern: Add support for nested Spacegrep/regex/Comby patterns
- C#: support ellipsis in method parameters (#3289)

### Fixed

- C#: parse `__makeref`, `__reftype`, `__refvalue` (#3364)
- Java: parsing of dots inside function annotations with brackets (#3389)
- Do not pretend that short-circuit Boolean AND and OR operators are commutative (#3399)
- metavariable-pattern: Fix crash when nesting a non-generic pattern within
  a generic rule
- metavariable-pattern: Fix parse info when matching content of a metavariable
  under a different language
- generic mode on Markdown files with very long lines will now work (#2987)

### Changed

- generic mode: files that don't look like nicely-indented programs
  are no longer ignored, which may cause accidental slowdowns in setups
  where excessively large files are not excluded explicitly (#3418).
- metavariable-comparison: Fix crash when comparing integers and floats
  Thanks to Justin Timmons for the fix!
- Do not filter findings with the same range but different metavariable bindings (#3310)
- Set parsing_state.have_timeout when a timeout occurs (#3438)
- Set a timeout of 10s per file (#3434)
- Improvements to contributing documentation (#3353)
- Memoize getting ranges to speed up rules with large ranges
- When anded with other patterns, `pattern: $X` will not be evaluated on its own, but will look at the context and find `$X` within the metavariables bound, which should be significantly faster

## [0.56.0](https://github.com/returntocorp/semgrep/releases/tag/v0.56.0) - 2021-06-15

### Added

- Associative-commutative matching for Boolean AND and OR operations
  (#3198)
- Support metavariables inside strings (e.g., `foo("$VAR")`)
- metavariable-pattern: Allow matching the content of a metavariable under
  a different language.

### Fixed

- C#: Parse attributes for local functions (#3348)
- Go: Recognize other common package naming conventions (#2424)
- PHP: Support for associative-commutative matching (#3198)

### Changed

- Upgrade TypeScript parser (#3102)

### Changed

- `--debug` now prints out semgrep-core debug logs instead of having this
  behavior with `--debugging-json`

## [0.55.1](https://github.com/returntocorp/semgrep/releases/tag/v0.55.1) - 2021-06-9

### Added

- Add helpUri to sarif output if rule source metadata is defined

### Fixed

- JSON: handle correctly metavariables as field (#3279)
- JS: support partial field definitions pattern, like in JSON
- Fixed wrong line numbers for multi-lines match in generic mode (#3315)
- Handle correctly ellipsis inside function types (#3119)
- Taint mode: Allow statement-patterns when these are represented as
  statement-expressions in the Generic AST (#3191)

## [0.55.0](https://github.com/returntocorp/semgrep/releases/tag/v0.55.0) - 2021-06-8

### Added

- Added new metavariable-pattern operator (available only via --optimizations),
  thanks to Kai Zhong for the feature request (#3257).

### Fixed

- Scala: parse correctly symbol literals and interpolated strings containing
  double dollars (#3271)
- Dataflow: Analyze foreach body even if we do not handle the pattern yet (#3155)
- Python: support ellipsis in try-except (#3233)
- Fall back to no optimizations when using unsupported features: pattern-where-python,
  taint rules, and `--debugging-json` (#3265)
- Handle regexp parse errors gracefully when using optimizations (#3266)
- Support equivalences when using optimizations (#3259)
- PHP: Support ellipsis in include/require and echo (#3191, #3245)
- PHP: Prefer expression patterns over statement patterns (#3191)
- C#: Support unsafe block syntax (#3283)

### Changed

- Run rules in semgrep-core (rather than patterns) by default (aka optimizations all)

## [0.54.0](https://github.com/returntocorp/semgrep/releases/tag/v0.54.0) - 2021-06-2

### Added

- Per rule parse times and per rule-file parse and match times added to opt-in metrics
- $...MVAR can now match a list of statements (not just a list of arguments) (#3170)

### Fixed

- JavaScript parsing: [Support decorators on
  properties](https://github.com/tree-sitter/tree-sitter-javascript/pull/166)
- JavaScript parsing: [Allow default export for any declaration](https://github.com/tree-sitter/tree-sitter-javascript/pull/168)
- Metavariables in messages are filled in when using `--optimizations all`
- Python: class variables are matched in any order (#3212)
- Respect `--timeout-threshold` option in `--optimizations all` mode

### Changed

- Moved some debug logging to verbose logging
- $...ARGS can now match an empty list of arguments, just like ... (#3177)
- JSON and SARIF outputs sort keys for predictable results

## [0.53.0](https://github.com/returntocorp/semgrep/releases/tag/v0.53.0) - 2021-05-26

### Added

- Scala alpha support
- Metrics collection of project_hash in cases where git is not available
- Taint mode now also analyzes top-level statements.

### Fixed

- Running with `--strict` will now return results if there are `nosem` mismatches. Semgrep will report a nonzero exit code if `--strict` is set and there are `nosem` mismathces. [#3099](https://github.com/returntocorp/semgrep/issues/3099)
- PHP: parsing correctly ... and metavariables in parameters
- PHP: parsing correctly functions with a single statement in their body
- Evaluate interpolated strings during constant propagation (#3127)
- Fixed #3084 - Semgrep will report an InvalidRuleSchemaError for dictionaries with duplicate key names.
- Basic type inference also for implicit variable declarations (Python, Ruby, PHP, and JS)
- JS/TS: differentiating tagged template literals in the AST (#3187)
- Ruby: storing parenthesis in function calls in the AST (#3178)

## [0.52.0](https://github.com/returntocorp/semgrep/releases/tag/v0.52.0) - 2021-05-18

### Added

- C# alpha support
- Let meta-variables match both a constant variable occurrence and that same
  constant value (#3058)

### Fixed

- OCaml: fix useless-else false positives by generating appropriate AST for
  if without an else.
- JS/TS: Propagate constant definitions without declaration
- Python: Make except ... match except _ as _

## [0.51.0](https://github.com/returntocorp/semgrep/releases/tag/v0.51.0) - 2021-05-13

### Added

- Keep track of and report rule parse time in addition to file parse time.
- v0 of opt-in anonymous aggregate metrics.
- Improved cheatsheet for generic mode, now recommending indented
  patterns (#2911, #3028).

### Fixed

- JS/TS: allow the deep expression operator <... ...> in expression
  statement position, for example:

```
$ARG = [$V];
...
<... $O[$ARG] ...>; // this works now
```

- PHP arrays with dots inside parse
- Propagate constants in nested lvalues such as `y` in `x[y]`
- C# experimental support

### Changed

- Show log messages from semgrep-core when running semgrep with
  `--debug`.
- By default, targets larger than 1 MB are now excluded from semgrep
  scans. New option `--max-target-bytes 0` restores the old behavior.
- Report relative path instead of absolute when using `--time`

## [0.50.1](https://github.com/returntocorp/semgrep/releases/tag/v0.50.1) - 2021-05-06

### Changed

- Reinstate `--debugging-json` to avoid stderr output of `--debug`

## [0.50.0](https://github.com/returntocorp/semgrep/releases/tag/v0.50.0) - 2021-05-06

### Added

- JS/TS: Infer global constants even if the `const` qualifier is missing (#2978)
- PHP: Resolve names and infer global constants in the same way as for Python

### Fixed

- Empty yaml files do not crash
- Autofix does not insert newline characters for patterns from semgrep.live (#3045)
- Autofix printout is grouped with its own finding rather than the one below it (#3046)
- Do not assign constant values to assigned variables (#2805)
- A `--time` flag instead of `--json-time` which shows a summary of the
  timing information when invoked with normal output and adds a time field
  to the json output when `--json` is also present

### Changed

- .git/ directories are ignored when scanning
- External Python API (`semgrep_main.invoke_semgrep`) now takes an
  optional `OutputSettings` argument for controlling output
- `OutputSettings.json_time` has moved to `OutputSettings.output_time`,
  this and many other `OutputSettings` arguments have been made optional

### Removed

- `--debugging-json` flag in favor of `--json` + `--debug`
- `--json-time` flag in favor of `--json` + `--time`

## [0.49.0](https://github.com/returntocorp/semgrep/releases/tag/v0.49.0) - 2021-04-28

### Added

- Support for matching multiple arguments with a metavariable (#3009)
  This is done with a 'spread metavariable' operator that looks like
  `$...ARGS`. This used to be available only for JS/TS and is now available
  for the other languages (Python, Java, Go, C, Ruby, PHP, and OCaml).
- A new `--optimizations [STR]` command-line flag to turn on/off some
  optimizations. Use 'none' to turn off everything and 'all' to turn on
  everything.
  Just using `--optimizations` is equivalent to `--optimizations all`, and
  not using `--optimizations` is equivalent to `--optimizations none`.
- JS/TS: Support '...' inside JSX text to match any text, as in
  `<a href="foo">...</a>` (#2963)
- JS/TS: Support metavariables for JSX attribute values, as in
  `<a href=$X>some text</a>` (#2964)

### Fixed

- Python: correctly parsing fstring with multiple colons
- Ruby: better matching for interpolated strings (#2826 and #2949)
- Ruby: correctly matching numbers

### Changed

- Add required executionSuccessful attribute to SARIF output (#2983)
  Thanks to Simon Engledew
- Remove jsx and tsx from languages, just use javascript or typescript (#3000)
- Add limit max characters in output line (#2958) and add
  flag to control maxmium characters (defaults to 160).
  Thanks to Ankush Menat

## [0.48.0](https://github.com/returntocorp/semgrep/releases/tag/v0.48.0) - 2021-04-20

### Added

- Taint mode: Basic cross-function analysis (#2913)
- Support for the new Java Record extension and Java symbols with accented characters (#2704)

### Fixed

- Capturing functions when used as both expressions and statements in JS (#1007)
- Literal for ocaml tree sitter (#2885)
- Ruby: interpolated strings match correctly (#2967)
- SARIF output now contains the required runs.invocations.executionSuccessful property.

### Changed

- The `extra` `lines` data is now consistent across scan types
  (e.g. `semgrep-core`, `spacegrep`, `pattern-regex`)

## [0.47.0](https://github.com/returntocorp/semgrep/releases/tag/v0.47.0) - 2021-04-15

### Added

- support `for(...)` for Java
- Ability to match lambdas or functions in Javascript with ellipsis after
  the function keyword, (e.g., `function ...(...) { ... }`)
- Rust: Semgrep patterns now support top-level statements (#2910)
- support for utf-8 code with non-ascii chars (#2944)
- Java switch expressions

### Fixed

- fixed single field pattern in JSON, allow `$FLD: { ... }` pattern
- Config detection in files with many suffix delimiters, like `this.that.check.yaml`.
  More concretely: configs end with `.yaml`, YAML language tests end with `.test.yaml`,
  and everything else is handled by its respective language extension (e.g. `.py`).
- Single array field in yaml in a pattern is parsed as a field, not a one element array

## [0.46.0](https://github.com/returntocorp/semgrep/releases/tag/v0.46.0) - 2021-04-08

### Added

- YAML language support to --test
- Ability to list multiple, comma-separated rules on the same line when in --test mode
- Resolve alias in require/import in Javascript

```
child_process.exec(...)
```

will now match

```javascript
var { exec } = require("child_process");
exec("dangerous");
```

- Taint mode: Pattern-sources can now be arbitrary expressions (#2881)

### Fixed

- SARIF output now nests invocations inside runs.
- Go backslashed carets in regexes can be parsed

### Changed

- Deep expression matches (`<... foo ...>`) now match within records, bodies of
  anonymous functions (a.k.a. lambda-expressions), and arbitrary language-specific
  statements (e.g. the Golang `go` statement)

## [0.45.0](https://github.com/returntocorp/semgrep/releases/tag/v0.45.0) - 2021-03-30

### Added

- New `--experimental` flag for passing rules directly to semgrep-core (#2836)

### Fixed

- Ellipses in template strings don't match string literals (#2780)
- Go: correctly parse select/switch clauses like in tree-sitter (#2847)
- Go: parse correctly 'for ...' header in Go patterns (#2838)

## [0.44.0](https://github.com/returntocorp/semgrep/releases/tag/v0.44.0) - 2021-03-25

### Added

- Support for YAML! You can now write YAML patterns in rules
  to match over YAML target files (including semgrep YAML rules, inception!)
- A new Bloomfilter-based optimisation to speedup matching (#2816)
- Many benchmarks to cover semgrep advertised packs (#2772)
- A new semgrep-dev docker container useful for benchmarking semgrep (#2800)
- Titles to rule schema definitions, which can be leveraged in
  the Semgrep playground (#2703)

### Fixed

- Fixed taint mode and added basic test (#2786)
- Included formatted errors in SARIF output (#2748)
- Go: handle correctly the scope of Go's short assignment variables (#2452)
- Go: fixed the range of matched slices (#2763)
- PHP: correctly match the PHP superglobal `$_COOKIE` (#2820)
- PHP: allow ellipsis inside array ranges (#2819)
- JSX/TSX: fixed the range of matched JSX elements (#2685)
- Javascript: allow ellipsis in arrow body (#2802)
- Generic: correctly match the same metavariable when used in different
  generic patterns

#### Fixed in `semgrep-core` only

These features are not yet available via the `semgrep` CLI,
but have been fixed to the internal `semgrep-core` binary.

- Fixed all regressions on semgrep-rules when using -fast
- Handle pattern-not: and pattern-not-inside: as in semgrep
- Handle pattern: and pattern-inside: as in semgrep (#2777)

## [0.43.0](https://github.com/returntocorp/semgrep/releases/tag/v0.43.0) - 2021-03-16

### Added

- Official Python 3.9 support
- Support for generating patterns that will match multiple given code targets
- Gitignore for compiled binaries

### Fixed

- Parsing enum class patterns (#2715)
- Ocaml test metavar_equality_var (#2755)

### Changed

- Pfff java parser and tree-sitter-java parser are now more similar
- Octal numbers parsed correctly in tree-sitter parsers

## [0.42.0](https://github.com/returntocorp/semgrep/releases/tag/v0.42.0) - 2021-03-09

### Added

- Added propagation of metavariables to clauses nested under `patterns:`. Fixes (#2548)[https://github.com/returntocorp/semgrep/issues/2548].
- `--json-time` flag which reports runtimes for (rule, target file)
- `--vim` flag for Syntastic
- PHP - Support for partial if statements
- CSharp - Many improvements to parsing

### Fixed

- Rust can be invoked with `rs` or `rust` as a language

### Changed

- The timeout for downloading config files from a URL was extended from 10s to 20s.

## [0.41.1](https://github.com/returntocorp/semgrep/releases/tag/v0.41.1) - 2021-02-24

### Fixed

- Statically link pcre in semgrep-core for MacOS releases

## [0.41.0](https://github.com/returntocorp/semgrep/releases/tag/v0.41.0) - 2021-02-24

### Added

- Added basic typed metavariables for javascript and typescript (#2588)
- Ability to match integers or floats by values
  e.g., the pattern '8' will now match code like 'x = 0x8'
- Start converting the tree-sitter CST of R to the generic AST
  thx to Ross Nanopoulos!
- Allow 'nosem' in HTML. (#2574)

#### Added in `semgrep-core` only

These features are not yet available via the `semgrep` CLI,
but have been added to the internal `semgrep-core` binary.

- ability to process a whole rule in semgrep-core; this will allow
  whole-rule optimisations and avoid some fork and communication with the
  semgrep Python wrapper
- handling the none (regexp) and generic (spacegrep) patterns in a rule
- handling the metavariable-regexp, metavariable-comparison
- correctly handle boolean formula using inclusion checks on metavariables
- new semgrep-core -test_rules action to test rules; it reports only
  28/2800 mismatches on the semgrep-rules repository

### Changed

- update C# to latest tree-sitter-csharp
  thx to Sjord for the huge work adapting to the new C# grammar
- Improve --generate-config capabilities (#2562)
- optimise the matching of blocks with ellipsis (#2618)
  e.g., the pattern 'function(...) { ... }' will now be more efficient
- Change pattern-not-regex to filter when regex overlaps with a match (#2572)

### Fixed

- remove cycle in named AST for Rust 'fn foo(self)' (#2584)
  and also typescript, which could cause semgrep to use giga bytes of memory
- fix missing token location on Go type assertion (#2577)

## [0.40.0](https://github.com/returntocorp/semgrep/releases/tag/v0.40.0) - 2021-02-17

### Added

- Documentation for contributing new languages.
- New language Kotlin with experimental support.
- Work on caching improvements for semgrep-core.
- Work on bloom filters for matching performance improvement.

### Changed

- Typescript grammar upgraded.
- Ruby parser updated from the latest tree-sitter-ruby.
- New Semgrep logo!
- metavariable_regex now supported with PCRE.
- Rust macros now parsed. Thanks Ruin0x11!

### Fixed

- Constant propagaion support covers `:=` short assignment in Go. (#2440)
- Functions now match against functions inside classes for PHP. (#2470)
- Import statements for CommonJS Typescript modules now supported. (#2234)
- Ellipsis behave consistently in nested statements for PHP. (#2453)
- Go Autofix does not drop closing parenthesis. (#2316)
- Helpful errors added for Windows installation. (#2533)
- Helpful suggestions provided on output encoding error. (#2514)
- Import metavariables now bind to the entire Java path. (#2502)
- Semgrep matches the short name for a type in Java. (#2400)
- Interface types explicitly handled in Go patterns. (#2376)
- TooManyMatches error generated instead of Timeout error when appropriate. (#2411)

## [0.39.1](https://github.com/returntocorp/semgrep/releases/tag/v0.39.1) - 2021-01-26

No new changes in this version.
This is a re-release of 0.39.0 due to an error in the release process.

## [0.39.0](https://github.com/returntocorp/semgrep/releases/tag/v0.39.0) - 2021-01-26

### Added

- Typed metavariables in C.
  Patterns like `$X == $Y` can now match specific types like so: `(char *$X) == $Y`. (#2431)

#### Added in `semgrep-core` only

These features are not yet available via the `semgrep` CLI,
but have been added to the internal `semgrep-core` binary.

- `semgrep-core` supports rules in JSON and Jsonnet format. (#2428)
- `semgrep-core` supports a new nested format
  for combining patterns into a boolean query. (#2430)

### Changed

- When an unknown language is set on a rule,
  the error message now lists all supported languages. (#2448)
- When semgrep is executed without a config specified,
  the error message now includes some suggestions on how to pick a config. (#2449)
- `-c` is the new shorthand for `--config` in the CLI.
  `-f` is kept as an alias for backward-compatibility. (#2447)

### Fixed

- Disable timeouts if timeout setting is 0 (#2423).
- Typed metavariables in go match literal strings (#2401).
- Fix bug that caused m_compatible_type to only bind the type (#2441).

## [0.38.0](https://github.com/returntocorp/semgrep/releases/tag/v0.38.0) - 2021-01-20

### Added

- Added a new language: Rust. Support for basic semgrep patterns (#2391)
  thanks to Ruin0x11!
- Added a new language: R. Just parsing for now (#2407)
  thanks to Ross Nanopoulos!
- Parse more Rust constructs: Traits, type constraints (#2393, #2413)
  thanks to Ruin0x11!
- Parse more C# constructs: Linq queries, type parameter constraints (#2378, #2408)
  thanks to Sjord!
- new experimental semgrep rule (meta)linter (#2420) with semgrep-core -check_rules

### Changed

- new controlflow-sensitive intraprocedural dataflow-based constant propagation
  (#2386)

### Fixed

- matching correctly Ruby functions with rescue block (#2390)
- semgrep crashing on permission error on a file (#2394)
- metavariable interpolation for pattern-inside (#2361)
- managing Lua assignment correctly (#2406) thanks to Ruin0x11!
- correctly parse metavariables in PHP, and ellipsis in fields (#2419)

## [0.37.0](https://github.com/returntocorp/semgrep/releases/tag/v0.37.0) - 2021-01-13

### Added

- pattern-not-regex added so findings can be filtered using regular expression (#2364)
- Added a new language: Lua. Support for basic semgrep patterns (#2337, #2312)
  thanks to Ruin0x11!
- C# support for basic semgrep patterns (#2336)
- Parse event access, conditional access, async-await in C# (#2314, #2329, #2358)
  thanks to Sjord

### Changed

- Java and Javascript method chaining requires extra "." when using ellipsis (#2354)

### Fixed

- Semgrep crashing due to missing token information in AST (#2380)

## [0.36.0](https://github.com/returntocorp/semgrep/releases/tag/v0.36.0) - 2021-01-05

### Added

- Typed metavariables can now match field access when we can propagate
  the type of a field
- Constant propagation for Java final fields (using this.field syntax)

### Changed

- Packaging and `setup.py` functionality (`.whl` and `pip` install unchanged):
  `SEMGREP_SKIP_BIN`, `SEMGREP_CORE_BIN`, and `SPACEGREP_BIN` now available

### Fixed

- correctly match the same metavariable for a field when used at a definition
  site and use site for Java
- add classname attribute to junit.xml report

## [0.35.0](https://github.com/returntocorp/semgrep/releases/tag/v0.35.0) - 2020-12-16

### Added

- Support for `...` in chains of method calls in JS, e.g. `$O.foo() ... .bar()`
- Official Ruby GA support

### Fixed

- Separate out test and pattern files with `--test` (#1796)

## [0.34.0](https://github.com/returntocorp/semgrep/releases/tag/v0.34.0) - 2020-12-09

### Added

- Experimental support for matching multiple arguments in JS/TS.
  This is done with a 'spread metavariable' operator,
  that looks like `$...ARGS`.
- Support for using `...` inside a Golang `switch` statement.
- Support for matching only
  the `try`, the `catch`, or the `finally` part
  of a `try { } catch (e) { } finally { }` construct in JS/TS.
- Support for matching only
  the `if ()` part of
  an `if () { }` construct in Java
- Support for metavariables inside dictionary keys in Ruby.
  This looks like `{..., $KEY: $VAL, ...}`.
- An experimental `--json-stats` flag.
  The stats output contains
  the number of files and lines of code scanned,
  broken down by language.
  It also contains profiling data broken down by rule ID.
  Please note that as this is an experimental flag,
  the output format is subject to change in later releases.
- Regex-only rules can now use `regex` as their language.
  The previously used language `none` will keep working as well.

### Changed

- Matches are now truncated to 10 lines in Semgrep's output.
  This was done to avoid filling the screen with output
  when a rule captures a whole class or function.
  If you'd like to adjust this behavior,
  you can set the new `--max-lines-per-finding` option.
- Fans of explicit & verbose code can now ignore findings
  with a `// nosemgrep` comment instead of the original `// nosem`.
  The two keywords have identical behavior.
- Generic pattern matching is now 10-20% faster
  on large codebases.

### Fixed

- Semgrep would crash when tens of thousands of matches were found
  for the same rule in one file.
  A new internally used `semgrep-core` flag named `-max_match_per_file`
  prevents these crashes by forcing a 'timeout' state
  when 10,000 matches are reached.
  Semgrep can then gracefully report
  what combination of rules and paths causes too much work.
- `semgrep --debug` works again,
  and now outputs even more debugging information from `semgrep-core`.
  The new debugging output is especially helpful to discover
  which rules have too many matches.
- A pattern that looks like `$X & $Y`
  will now correctly match bitwise AND operations in Ruby.
- Metavariables can now capture the name of a class
  and match its occurrences later in the class definition.
- Semgrep used to crash when a metavariable matched
  over text that cannot be read as UTF-8 text.
  Such matches will now try to recover what they can
  from apparent broken unicode text.

## [0.33.0](https://github.com/returntocorp/semgrep/releases/tag/v0.33.0) - 2020-12-01

### Added

- Allow selecting rules based on severity with the `--severity` flag. Thanks @kishorbhat!

### Changed

- In generic mode, shorter matches are now always preferred over
  longer ones. This avoids matches like `def bar def foo` when the
  pattern is `def ... foo`, instead matching just `def foo`
- In generic mode, leading dots must now match at the beginning of a
  block, allowing patterns like `... foo` to match what comes before `foo`
- Disabled link following for parity with other LINUX tools (e.g. ripgrep)
- spacegrep timeouts are now reported as timeouts instead of another error

### Fixed

- Correctly bind a metavariable in an import to the fully-qualified name. [Issue](https://github.com/returntocorp/semgrep/issues/1771)
- Fix invalid match locations on target files containing both CRLF line
  endings UTF-8 characters (#2111)
- Fix NoTokenLocation error when parsing Python f-strings
- [C] Support `include $X`
- [Go] Fix wrong order of imports

## [0.32.0](https://github.com/returntocorp/semgrep/releases/tag/v0.32.0) - 2020-11-18

### Added

- JSON output now includes an attribute of findings named `is_ignored`.
  This is `false` under regular circumstances,
  but if you run with `--disable-nosem`,
  it will return `true` for findings
  that normally would've been excluded by a `// nosem` comment.

### Changed

- `// nosemgrep` can now also be used to ignore findings,
  in addition to `// nosem`
- Added a default timeout of 30 seconds per file instead of none (#1981).

## [0.31.1](https://github.com/returntocorp/semgrep/releases/tag/v0.31.1) - 2020-11-11

### Fixed

- Regression in 0.31.0 where only a single file was being used when `--config`
  was given a directory with multiple rules (#2019).
- Cheatsheet's html functionality now has correct output.

## [0.31.0](https://github.com/returntocorp/semgrep/releases/tag/v0.31.0) - 2020-11-10

### Fixed

- Gracefully handle empty configuration file.
- Gracefully handle LexicalErrors from semgrep-core.
- Fix stack overflows in spacegrep on large input files (#1944).
- Fix extension-based file selection when the language is `generic` (#1968).
- Fix semgrep error when no valid config on path provided (#1912).
- Fix NO_FILE_INFO_YET error which causes the python wrapper to crash (#1925).
- Fix usage of '...' in special builtin arguments for PHP (#1963).
- Fix automatic semicolon insertion parse error in javascript (#1960).

### Added

- kotlin-tree-sitter integration into semgrep-core. Can now call
  dump-tree-sitter-cst on kotlin files.
- c++ tree-sitter integration into semgrep-core (#1952).
- More documents for language porting.
- Error handling in spacegrep to print stderr when CalledProcessError occurs.

## [0.30.0](https://github.com/returntocorp/semgrep/releases/tag/v0.30.0) - 2020-11-03

### Added

- Better examples for the generic mode aka spacegrep (#1951).

### Fixed

- Fix matching of trailing dots in spacegrep (#1939).
- Allow matching on one-line files with spacegrep (#1929).
- Fix incorrect number of lines matched by dots with spacegrep (#1918).
- Other subtle spacegrep matching bugs (#1913).
- Metavariable for method call should be matched against corresponding
  metavariable in method definition (#1861).
- Typescript class properties/declarations not recognized (#1846).
- Can't match inside Python try/except clause (#1902).

## [0.29.0](https://github.com/returntocorp/semgrep/releases/tag/v0.29.0) - 2020-10-27

### Added

- Semgrep will now partially parse files with parse errors and report findings detected before the parse errors was encountered.
- Allow user to specify registry path without having to add semgrep.dev url
  i.e.: instead of `--config https://semgrep.dev/p/r2c-ci` users can use `--config p/r2c-ci`
- Allow user to specify snippet id without having to add semgrep.dev url
  i.e.: instead of `--config https://semgrep.dev/s/username:snippetname`
  users can use `--config username:snippetname`
- `--test` will now error out if `ruleid` or `ok` is not in reported IDs
- Semgrep will run JavaScript rules on TypeScript files automatically.

### Fixed

- More off by one fixes in autofix
- Support for matching dynamic class names in Ruby
- Removed `nosem` findings from the final findings count
- Matching nested JSX elements works properly. See https://semgrep.dev/s/erlE?version=0.29.0.
- Can now match partial class definitions with annotations in Java. See https://github.com/returntocorp/semgrep/issues/1877.
- Fixed errors in TypeScript "implements" keyword. See https://github.com/returntocorp/semgrep/issues/1850.

## [0.28.0](https://github.com/returntocorp/semgrep/releases/tag/v0.28.0) - 2020-10-21

### Added

- A `metavariable-comparison` operator
  for evaluating numeric comparisons on metavariable values,
  such as `comparison: $KEY_SIZE < 2048`.
  This is a safe alternative to `pattern-where-python` snippets.
  Check the [full documentation of this feature](https://github.com/returntocorp/semgrep/blob/12d25a5c/docs/experimental.md#metavariable-comparison)!
- Matching 1-to-N attributes with a `...` wildcard
  in JSX tags' attribute lists,
  such as `<$TAG attr="1" ... />`
- Matching only the function signature
  without the function body,
  such as `function foo(...)`.
  This is useful to have cleaner match output
  when the body content doesn't matter in a rule.
  This works on JavaScript, TypeScript, and Java code currently.
- SARIF output now includes the exact CWE and OWASP categories as tags.
  Thanks @hunt3rkillerz!
- Matching of annotation patterns for Java (like `@SomeAnnot(...)`) in any context.

### Fixed

- PHP superglobals such as `$_GET`,
  which start with a dollar sign just like Semgrep metavariables,
  are now correctly interpreted as PHP code instead of Semgrep pattern code.
- Calls to `isset(...)` in PHP look like function calls,
  but technically are not functions calls.
  Now you can match them anyway!
- It's now possible to write unit tests for OCaml rules.
- JavaScript's special identifiers,
  such as `this`, can now be captured into a metavariable.
- A Java pattern for `implements B`
  will now also match code that does `implements A, B, C`.
- Addressed off by one errors when applying autofixes
- Missing characters in metavariable interpolation in messages
- And many more minor code parser fixes!

## [0.27.0](https://github.com/returntocorp/semgrep/releases/tag/v0.27.0) - 2020-10-06

### Added

- Added a `--debug` flag and moved most of the output under `--verbose` to it.
- Can run multiple rule configs by repeating `--config` option
- Jenkins information added to integrations
- Added matching with partial patterns for function signatures for Go.

### Changed

- Parse and other errors are mentioned at final output, but not individually displayed unless --verbose is passed
- tree-sitter parse error exceptions converted to parsing_error, improving error location

### Fixed

- Dislayed types using the `message` key are more complete.
- Triple token repeat for EncodedString in semgrep messages fixed.
- Crashes on 3 or more layered jsonschema errors fixed.

## [0.26.0](https://github.com/returntocorp/semgrep/releases/tag/v0.26.0) - 2020-09-30

### Fixed

- Metavariables are able to match empty tuples
- Correctly parse optional chaining (?.) in Typescript
- Correctly parse logical assignment operators (&&=, ||=, ??=) in Typescript
- Some type constraing matching in Typescript

### Changed

- Added default timeout of 5 seconds to javascript parsing (related to ?. on large minified files stalling)

## [0.25.0](https://github.com/returntocorp/semgrep/releases/tag/v0.25.0) - 2020-09-23

### Added

- Added support for the JUnit XML report format (`--junit-xml`)
- C now supports the deep expression operator: `<... $X ...>`. See [this example](https://semgrep.dev/s/boKP/?version=develop).
- Added support for ellipses `...` in PHP. (https://github.com/returntocorp/semgrep/issues/1715). See [this example](https://semgrep.dev/s/NxRn/?version=develop).

### Fixed

- JavaScript will parse empty yields (https://github.com/returntocorp/semgrep/issues/1688).
- In JavaScript, arrow functions are now considered lambdas (https://github.com/returntocorp/semgrep/issues/1691). This allows [matching](https://semgrep.dev/s/Kd1j/?version=develop) arrow functions in `var` assignments.
- `tsx` and `typescript` are now properly recognized in the `languages` key. (https://github.com/returntocorp/semgrep/issues/1705)

## [0.24.0](https://github.com/returntocorp/semgrep/releases/tag/v0.24.0) - 2020-09-16

### Added

- The `--test` functionality now supports the `--json` flag
- Alpha support for TypeScript
- Alpha support for PHP
- PyPI artifacts are now compatible with Alpine Linux

### Fixed

- Can now parse ECMAScript object patterns with ellipses in place of fields

## [0.23.0](https://github.com/returntocorp/semgrep/releases/tag/v0.23.0) - 2020-09-09

### Added

- Experimental support for Typescript (with -lang ts). You can currently
  mainly use the Javascript subset of Typescript in patterns, as well
  as type annotations in variable declarations or parameters.
- Ability to read target contents from stdin by specifying "-" target.

### Changed

- You can now specify timeouts using floats instead of integers
  (e.g., semgrep -timeout 0.5 will timeout after half a second)

### Fixed

- We now respect the -timeout when analyzing languages which have
  both a Tree-sitter and pfff parser (e.g., Javascript, Go).

## [0.22.0](https://github.com/returntocorp/semgrep/releases/tag/v0.22.0) - 2020-09-01

### Added

- The 'languages' key now supports 'none' for running `pattern-regex` on arbitrary files. See [this file](https://github.com/returntocorp/semgrep/blob/develop/semgrep/tests/e2e/rules/regex-any-language.yaml) for an example.
- You can now use the '...' ellipsis operator in OCaml.
- True negatives to '--test' functionality via the 'ok:<rule-id>' annotation.

### Changed

- Groups of rules are now called "Rulesets" in the Semgrep ecosystem,
  instead of their previous name, "Packs".
- We now use also the tree-sitter-javascript Javascript parser, which
  can parse quickly minified files. Thus, we also removed the 5 seconds
  parsing timeout we were using for Javascript.
- We should correctly report ranges when matching array access expressions
  (e.g., 'foo[$X]').
- Breaking: regular expressions in semgrep string patterns (e.g., `"=~/foo/"`)
  are now using the PCRE (Perl Compatible Regular Expressions) syntax instead of
  the OCaml syntax. This means you should not escape parenthesis for grouping
  or escape pipes for dijunctions (e.g., use simply `"=~/foo|bar/"` instead of
  `"=~/foo\|bar/"`). You can also use more advanced regexp features available
  in PCRE such as case-insensitive regexps with '/i' (e.g., `"=~/foo/i"`).
  The semantic of matching changes also to look for the regexp anywhere
  in the string, not just at the beginning, which means if you want to
  enforce a format for the whole string, you will now need to use the '^' anchor
  character (e.g., `"=~/^o+$/"` to check if a string contains only a sequence
  of 'o').

### Removed

- Breaking: install script installation procedure (semgrep-<version>-ubuntu-generic.sh).
  Please use 'pip install' for equivalent Linux installation.

## [0.21.0](https://github.com/returntocorp/semgrep/releases/tag/v0.21.0) - 2020-08-25

### Added

- Parsing JSX (JavaScript React) files is now supported as a beta feature!
  In this release, you need to target .jsx files one by one explicitly to have them be scanned.
  We're planning to scan all .jsx files in targeted directories in our next release
- We now bundle a [json-schema](https://json-schema.org/) spec for rules YAML syntax.

### Changed

- Our custom-made rules YAML validator has been replaced with a jsonschema standard one.
  This results in more reliable and comprehensive error messages
  to help you get back on track when bumping into validation issues.
- Calling `semgrep --validate` now includes more information,
  such as the number of rules validation ran on.

### Fixed

- Fixed a bug where multiple assignment,
  also known as tuple unpacking assignment in Python,
  such as `a, b = foo`,
  could be misinterpreted by semgrep.
- Fixed a bug that would cause a crash when trying to get debug steps output as JSON.
- `.mly` and `.mll` files are no longer targeted implicitly by OCaml scans.
- Fixed the `--skip-unknown-extensions` flag skipping files even with recognized extensions.
- Fixed JavaScript conditionals without braces,
  such as `if (true) return;`,
  not being matched by patterns such as `if (true) { return; }`.

## [0.20.0](https://github.com/returntocorp/semgrep/releases/tag/v0.20.0) - 2020-08-18

### Added

- Support for JSX tag metavariables (e.g., <$TAG />) and ellipsis inside
  JSX attributes (e.g., <foo attr=... />)
- By default Semgrep treats explicitly passed files with unknown extension as possibly any language and so runs all rules on said files. Add a flag `--skip-unknown-extensions` so that Semgrep will treat these files as if they matched no language and will so run no rules on them. [Link: PR](https://github.com/returntocorp/semgrep/pull/1507)

### Fixed

- Python patterns do not have to end with a newline anymore.
- Pattern `$X = '...';` in JavaScript matches `var $X = '...'`. Additionally, semicolon is no longer required to match. [Link: Issue](https://github.com/returntocorp/semgrep/issues/1497); [Link: Example](https://semgrep.dev/7g0Q?version=0.20.0)
- In JavaScript, can now match destructured object properties inside functions. [Link: Issue](https://github.com/returntocorp/semgrep/issues/1005); [Link: Example](https://semgrep.dev/d72E/?version=0.20.0)
- Java annotations can be matched with fully qualified names. [Link: Issue](https://github.com/returntocorp/semgrep/issues/1508); [Link: Example](https://semgrep.dev/vZqY/?version=0.20.0)
- Ensure `/src` exists in Dockerfile; [Link: PR](https://github.com/returntocorp/semgrep/pull/1512)

## [0.19.1](https://github.com/returntocorp/semgrep/releases/tag/v0.19.1) - 2020-08-13

### Fixed

- Update Docker container to run successfully without special volume
  permissions

## [0.19.0](https://github.com/returntocorp/semgrep/releases/tag/v0.19.0) - 2020-08-11

### Added

- `--timeout-threshold` option to set the maximum number of times a file can timeout before it is skipped
- Alpha support for C#

### Fixed

- Match against JavaScript unparameterized catch blocks
- Parse and match against Java generics
- Add ability to match against JSX attributes using ellipses
- Add ability to use ellipses in Go struct definitions
- No longer convert Go expressions with a newline to a statement

## [0.18.0](https://github.com/returntocorp/semgrep/releases/tag/v0.18.0) - 2020-08-04

### Added

- Match arbitrary content with `f"..."`
- Performance improvements by filtering rules if file doesn't contain string needed for match
- Match "OtherAttribute" attributes in any order
- Support Python 3.8 self-documenting fstrings
- `--max-memory` flag to set a maximum amount of memory that can be used to apply a rule to a file

## [0.17.0](https://github.com/returntocorp/semgrep/releases/tag/v0.17.0) - 2020-07-28

### Added

- The `metavariable-regex` operator, which filters finding's by metavariable
  value against a Python re.match compatible expression.
- `--timeout` flag to set maximum time a rule is applied to a file
- Typed metavariables moved to official support. See [docs](https://github.com/returntocorp/semgrep/blob/develop/docs/pattern-features.md#typed-metavariables)

### Changed

- Improved `pattern-where-python` error messages

## [0.16.0](https://github.com/returntocorp/semgrep/releases/tag/v0.16.0) - 2020-07-21

### Added

- Match file-name imports against metavariables using `import "$X"` (most
  useful in Go)
- Support for taint-tracking rules on CLI using the key-value pair 'mode: taint'
  (defaults to 'mode: search')

### Changed

- Don't print out parse errors to stdout when using structured output formats

### Fixed

- Parse nested object properties in parameter destructuring in JavaScript
- Parse binding patterns in ECMAScript 2021 catch expressions
- Was mistakenly reporting only one of each type of issue even if multiple issues exist

## [0.15.0](https://github.com/returntocorp/semgrep/releases/tag/v0.15.0) - 2020-07-14

### Added

- Alpha level support for Ruby

### Changed

- Show semgrep rule matches even with --quiet flag

### Fixed

- Fixed a crash when running over a directory with binary files in it.
- Fix SARIF output format
- Parse nested destructured parameters in JavaScript
- True and False are not keywords in Python2
- Send informative error message when user tries to use semgrep on missing files

## [0.14.0](https://github.com/returntocorp/semgrep/releases/tag/v0.14.0) - 2020-07-07

### Changed

- Default Docker code mount point from `/home/repo` to `/src` - this is also
  configurable via the `SEMGREP_SRC_DIRECTORY` environment variable

### Removed

- `--precommit` flag - this is no longer necessary after defaulting to
  `pre-commit`'s code mount point `/src`

### Fixed

- Parse python files with trailing whitespace
- Parse python2 tuple as parameter in function/lambda definition
- Parse python3.8 positional only parameters (PEP 570)
- Parse python2 implicit array in comprehension
- Cache timeout errors in semgrep-core so running multiple rules does not
  retry parsing

## [0.13.0](https://github.com/returntocorp/semgrep/releases/tag/v0.13.0) - 2020-06-30

### Added

- Const propagation now works with Java 'final' keyword and for Python globals
  which were assigned only once in the program

### Fixed

- Parsing Ocaml open overriding
- Parse raise in Python2 can take up to three arguments
- Metavariable matching now works with variables with global scope:

```yaml
$CONST = "..."
---
def $FUNC(...): return foo($CONST)
```

will match

```python
GLOBAL_CONST = "SOME_CONST"

def fetch_global_const():
    return foo(GLOBAL_CONST)
```

### Changed

- More clear Parse error message

## [0.12.0](https://github.com/returntocorp/semgrep/releases/tag/v0.12.0) - 2020-06-23

### Added

- Support for a new configuration language: JSON. You can now write
  JSON semgrep patterns with -lang json
- Support for '...' inside set and dictionaries
- Version check to recommend updating when out-of-date, disable with `--disable-version-check`
- Support for multiline pattern-where-python
- `--dryrun` flag to show result of autofixes without modifying any files
- Add capability to use regex replacement for autofixing. See documentaion [here](https://github.com/returntocorp/semgrep/blob/develop/docs/experimental.md#autofix-using-regular-expression-replacement)
- Add version check to recommend upgrading when applicable

### Fixed

- The range of function calls and statement blocks now includes the closing
  `}` and `)`. The range for expression statements now includes the closing
  ';' when there's one. The range of decorators now includes '@'.
- Do not convert certain parenthesized expressions in tuples in Python
- Returned warning when improperly mounting volume in docker container
- Correctly handle uncommited file deletions when using git aware file targeting

### Changed

- Progress bar only displays when in interactive terminal, more than one
  rule is being run, and not being run with `-v` or `-q`
- Colapsed `--include-dir` and `--exclude-dir` functionaity into `--include` and
  `--exclude` respectively

## [0.11.0](https://github.com/returntocorp/semgrep/releases/tag/v0.11.0) - 2020-06-16

### Added

- Support for another programming language: OCaml. You can now write
  OCaml semgrep patterns with -lang ocaml
- Inline whitelisting capabilities via `nosem` comments and the
  `--disable-nosem` flag [#900](https://github.com/returntocorp/semgrep/issues/900)
- Show a progress bar when using semgrep in an interactive shell
- More understandable error messages

### Changed

- If scanning a directory in a git project then skip files that are ignored by the
  project unless `--no-git-ignore` flag is used
- Show aggregate parse errors unless `--verbose` flag is used

### Fixed

- Handle parsing unicode characters

## [0.10.1](https://github.com/returntocorp/semgrep/releases/tag/v0.10.1) - 2020-06-10

### Fixed

- Value of `pattern_id` when using nested pattern operators [#828](https://github.com/returntocorp/semgrep/issues/828)
- `...` now works inside for loops in javascript
- Metavariable
- Infinite loop in python [#923](https://github.com/returntocorp/semgrep/issues/923)
- Treat field definition (`{x: 1}`) differently from assignment (`{x = 1}`)
- Support triple-quoted f-strings in python
- Fix ubuntu build error [#965](https://github.com/returntocorp/semgrep/pull/965)

## [0.10.0](https://github.com/returntocorp/semgrep/releases/tag/v0.10.0) - 2020-06-09

### Fixed

- Support immediately indexed arrays with initializers in Java
- Support object rest parameters in ECMAScript 6+
- Support various array destructuring calls with ommitted arguments in
  ECMAScript 6+
- Fix an issue where an error was raised when matching to Python else
  blocks with a metavariable
- Don't filter out files that are explicitly passed as arguments to semgrep
  even if they do not have expected extension

### Added

- Java imports can now be searched with patterns written like `import javax.crypto.$ANYTHING`
- `--debugging-json` flag for use on semgrep.dev

### Changed

- Pattern matches now distinguish between conditionals without `else` blocks
  and those with empty `else` blocks; write two patterns to capture both
  possibilities
- Print output before exiting when using --strict

## [0.9.0](https://github.com/returntocorp/semgrep/releases/tag/v0.9.0) - 2020-06-02

### Fixed

- Performance optimizations in deep statement matching
- Disable normalization of != ==> !(==)
- Support empty variable declaration in javasript
- Support "print expr," in Python 2.X
- Support "async" keyword on inner arrow functions for ECMAScript 7+
- Support optional catch bindings for ECMAScript 2019+
- Support non-ASCII Unicode whitespace code points as lexical whitespace in JavaScript code
- Support assignment expressions in Python 3.8
- Emtpty block in if will only match empty blocks

### Removed

- `--exclude-tests` flag - prefer `--exclude` or `--exclude-dir`
- `--r2c` flag - this was completely unused

## [0.8.1](https://github.com/returntocorp/semgrep/releases/tag/v0.8.1) - 2020-05-26

### Fixed

- `semgrep --version` on ubuntu was not returning the correct version

## [0.8.0](https://github.com/returntocorp/semgrep/releases/tag/v0.8.0) - 2020-05-20

### Added

- `pattern-regex` functionality - see docs for more information.
- Ellipsis used in the final position of a sequence of binary operations
  will match any number of additional arguments:
  ```
  $X = 1 + 2 + ...
  ```
  will match
  ```python
  foo = 1 + 2 + 3 + 4
  ```
- Per rule configuration of paths to include/exclude. See docs for more information.

### Changed

- fstring pattern will only match fstrings in Python:
  ```
  f"..."
  ```
  will match
  ```python
  f"foo {1 + 1}"
  ```
  but not
  ```python
  "foo"
  ```
- Change location of r2c rule config to https://semgrep.live/c/r/all which filters out
  pattern-where-python rules

## [0.7.0](https://github.com/returntocorp/semgrep/releases/tag/v0.7.0) - 2020-05-12

### Added

- `--exclude`, `--include`, `--exclude-dir`, and `--include-dir` flags
  for targeting specific paths with command line options.
  The behavior of these flags mimics `grep`'s behavior.
- A `--sarif` flag to receive output formatted according to the
  [SARIF v2.1.0](https://docs.oasis-open.org/sarif/sarif/v2.1.0/cs01/sarif-v2.1.0-cs01.html)
  specification for static analysis tools.
- Metavariables are now checked for equality across pattern clauses. For example, in the following pattern, `$REQ` must be the same variable name for this to match:
  ```yaml
  - patterns:
      - pattern-inside: |
          $TYPE $METHOD(..., HttpServletRequest $REQ, ...) {
            ...
          }
      - pattern: $REQ.getQueryString(...);
  ```

### Fixed

- Correclty parse implicit tuples in python f-strings
- Correctly parse `%` token in python f-string format
- Correctly parse python fstrings with spaces in interpolants

## [0.6.1](https://github.com/returntocorp/semgrep/releases/tag/v0.6.1) - 2020-05-06

### Fix

- Message field in output was not using proper interpolated message

## [0.6.0](https://github.com/returntocorp/semgrep/releases/tag/v0.6.0) - 2020-05-05

### Added

- The `-j/--jobs` flag for specifying number of subprocesses to use to run checks in parallel.
- expression statements will now match by default also return statements
  ```
  foo();
  ```
  will now match
  ```javascript
  return foo();
  ```
- You can now use regexps for field names:
  ```
  var $X = {"=~/[lL]ocation/": $Y};
  ```
  will now match
  ```javascript
  var x = { Location: 1 };
  ```
- Add severity to json output and prepend the rule line with it. Color yellow if `WARNING`, and red if `ERROR`. e.g. WARNING rule:tests.equivalence-tests
- For languages not allowing the dollar sign in identifiers (e.g., Python),
  semgrep will return an error if your pattern contains an identifier
  starting with a dollar that is actually not considered a metavariable
  (e.g., `$x`)
- Support top level `metadata` field in rule.yaml. Entire metadata object is attached to
  all things that match the rule when using json output format.

### Changed

- Config files in hidden paths can now be used by explicitly specifying
  the hidden path:
  ```
  semgrep --config some/hidden/.directory
  ```
- Metavariables can now contain digits or `_`. `$USERS_2` is now
  a valid metavariable name. A metavariable must start with a letter
  or `_` though.
- Simple calls of the `semgrep` CLI, such as `semgrep --version`, are now 60% faster.
- Display autofix suggestion in regular and json output mode.
- Update command line help texts.

### Fixed

- Correctly parse `f"{foo:,f}"` in Python
- Correctly parse Python files where the last line is a comment

## [0.5.0](https://github.com/returntocorp/semgrep/releases/tag/v0.5.0) - 2020-04-28

### Changed

- Rename executable to semgrep
- Deep expression matching in conditionals requires different syntax:
  ```
  if <... $X = True ...>:
      ...
  ```
  will now match
  ```python
  if foo == bar and baz == True:
      return 1
  ```
- Deduplicate semgrep output in cases where there are multiple ways
  a rule matches section of code
- Deep statement matchings goes into functions and classes:

  ```
  $X = ...
  ...
  bar($X)
  ```

  now matches with

  ```javascript
  QUX = "qux";

  function baz() {
    function foo() {
      bar(QUX);
    }
  }
  ```

### Added

- `python2` is a valid supported language

### Fixed

- Expression will right hand side of assignment/variable definition in javascript. See #429
  ```
  foo();
  ```
  will now match
  ```
  var x = foo();
  ```
- Regression where `"..."` was matching empty list
  ```
  foo("...")
  ```
  does _not_ match
  ```
  foo()
  ```

## [0.4.9](https://github.com/returntocorp/semgrep/releases/tag/v0.4.9) - 2020-04-07

### Changed

- Only print out number of configs and rules when running with verbose flag
- Match let and const to var in javascript:
  ```
  var $F = "hello"
  ```
  will now match any of the following expressions:
  ```javascript
  var foo = "hello";
  let bar = "hello";
  const baz = "hello";
  ```

### Added

- Print out --dump-ast
- Print out version with `--version`
- Allow ... in arrays
  ```
  [..., 1]
  ```
  will now match
  ```
  [3, 2, 1]
  ```
- Support Metavariable match on keyword arguments in python:
  ```
  foo(..., $K=$B, ...)
  ```
  will now match
  ```
  foo(1, 2, bar=baz, 3)
  ```
- Support constant propogation in f-strings in python:
  ```
  $M = "..."
  ...
  $Q = f"...{$M}..."
  ```
  will now match
  ```python
  foo = "bar"
  baz = f"qux {foo}"
  ```
- Constant propogation in javascript:

  ```
  api("literal");
  ```

  will now match with any of the following:

  ```javascript
  api("literal");

  const LITERAL = "literal";
  api(LITERAL);

  const LIT = "lit";
  api(LIT + "eral");

  const LIT = "lit";
  api(`${LIT}eral`);
  ```

- Deep statement matching:
  Elipsis operator (`...`) will also include going deeper in scope (i.e. if-else, try-catch, loop, etc.)
  ```
  foo()
  ...
  bar()
  ```
  will now match
  ```python
  foo()
  if baz():
      try:
          bar()
      except Exception:
          pass
  ```
- Unified import resolution in python:

  ```
  import foo.bar.baz
  ```

  will now match any of the following statements:

  ```python
  import foo.bar.baz
  import foo.bar.baz.qux
  import foo.bar.baz as flob
  import foo.bar.baz.qux as flob
  from foo.bar import baz
  from foo.bar.baz import qux
  from foo.bar import baz as flob
  from foo.bar.bax import qux as flob
  ```

- Support for anonymous functions in javascript:
  ```
  function() {
      ...
  }
  ```
  will now match
  ```javascript
  var bar = foo(
    //matches the following line
    function () {
      console.log("baz");
    }
  );
  ```
- Support arrow function in javascript

  ```
  (a) => { ... }
  ```

  will now match:

  ```javascript
  foo((a) => {
    console.log("foo");
  });
  foo((a) => console.log("foo"));

  // arrows are normalized in regular Lambda, so an arrow pattern
  // will match also old-style anynonous function.
  foo(function (a) {
    console.log("foo");
  });
  ```

- Python implicit string concatenation
  ```
  $X = "..."
  ```
  will now match
  ```python
  # python implicitly concatenates strings
  foo = "bar"       "baz"              "qux"
  ```
- Resolve alias in attributes and decorators in python

  ```
  @foo.bar.baz
  def $X(...):
      ...
  ```

  will now match

  ```python
  from foo.bar import baz

  @baz
  def qux():
      print("hello")
  ```

### Fixed

- Handle misordered multiple object destructuring assignments in javascript:
  ```
  var {foo, bar} = qux;
  ```
  will now match
  ```
  var {bar, baz, foo} = qux;
  ```
- Defining properties/functions in different order:

  ```
  var $F = {
      two: 2,
      one: 1
  };
  ```

  will now match both

  ```javascript
  var foo = {
    two: 2,
    one: 1,
  };

  var bar = {
    one: 1,
    two: 2,
  };
  ```

- Metavariables were not matching due to go parser adding empty statements in golang

## [0.4.8](https://github.com/returntocorp/semgrep/releases/tag/0.4.8) - 2020-03-09

### Added

- Constant propagation for some languages. Golang example:

```
pattern: dangerous1("...")
will match:

const Bar = "password"
func foo() {
     dangerous1(Bar);
}
```

- Import matching equivalences

```
pattern: import foo.bar.a2
matches code: from foo.bar import a1, a2
```

- Deep expression matching - see (#264)

```
pattern: bar();
matches code: print(bar())
```<|MERGE_RESOLUTION|>--- conflicted
+++ resolved
@@ -4,7 +4,6 @@
 
 ## Unreleased
 
-<<<<<<< HEAD
 ### Added
 
 - `r2c-internal-project-depends-on`: support for Gradle and Poetry lockfiles
@@ -16,8 +15,6 @@
 - Datafow: The dataflow engine now handles if-then-else expressions as in OCaml,
   Ruby, etc. Previously it only handled if-then-else statements. (#4965)
 
-=======
->>>>>>> 15905c9a
 ### Changed
 
 - Files where only some part of the code had to be skipped due to a parse failure
