(lang dune 3.7)
(name semgrep)
(using menhir 2.1)

; set here so the semgrep package below can use it and we can easily bump it
(version 1.69.0)
; disable mangling of of workspace root, to preserve debugging information
; needed to support earlybird debugger
; See https://dune.readthedocs.io/en/stable/dune-files.html#map-workspace-root
(map_workspace_root false)

; Opam package declarations for public libraries and public executables
; defined in various dune files.
;
; Documentation for declaring opam packages:
; https://dune.readthedocs.io/en/stable/opam.html#opam-generation

; Generate the opam files used to install dependencies.
;
; 'dune build' (+ early interruption) is sufficient to trigger an update
; of the opam files.
; TODO: find the minimum command for this and add it as a pre-commit hook.
;
(generate_opam_files)

; Default attributes of opam packages
(source (github returntocorp/semgrep))
(homepage "https://semgrep.dev")
(maintainers "Semgrep authors")
(authors "Semgrep authors")

; Opam packages

(package
  (name aliengrep)
  (synopsis "Generic Semgrep-like pattern search backed by PCRE")
  (description "Generic Semgrep-like pattern search backed by PCRE")
)

(package
  (name ast_generic)
  (version 1.8.0)
  (synopsis "Abstract Syntax Tree (AST) supporting 31 programming languages")
  (description "\
This is a library defining a generic AST to factorize similar
analysis on different programming languages
(e.g., naming, semantic code highlighting, semgrep matching).

Right now this generic AST is mostly the factorized union of the ASTs of:
 - Python, Ruby, Lua, Julia, Elixir
 - Javascript, Typescript, Vue
 - PHP, Hack
 - Java, CSharp, Kotlin
 - C, C++
 - Go
 - Swift
 - OCaml, Scala, Rust
 - Clojure, Lisp, Scheme
 - R
 - Solidity
 - Bash, Docker
 - JSON, YAML, HCL, Jsonnet

This is a core library used by Semgrep but which can be of use in other
projects. This AST is also specified using ATD and so can be leveraged
from other programming languages such as Typescript, Java, Scala, and
the other programming languages supported by atdgen."
  )

  (maintainers "Yoann Padioleau <pad@semgrep.com>")
  (authors "Yoann Padioleau <pad@semgrep.com>")
  (license "LGPL-2.1-only")
  (depends
    (ocaml (>= 4.13.0))
    (dune (>= 3.2.0))
    (commons (>= 1.8.0))
    (lib_parsing (>= 1.5.5))
    (profiling (>= 1.5.5))
    (atdgen (>= 2.8.0))
  )
)

(package
  (name commons)

  (version 1.8.0)
  (synopsis "Yet another set of common utilities")
  (description "\
This is a small library of utilities used by Semgrep and
a few other projects developed at r2c.
"
  )
  (maintainers "Yoann Padioleau <pad@semgrep.com>")
  (authors "Yoann Padioleau <pad@semgrep.com>")
  (license "LGPL-2.1-only")

  (depends
    (ocaml (>= "4.13.0"))
    (dune (>= "3.2.0" ))
    (ANSITerminal (>= "0.8.4"))
    (alcotest (>= "1.5.0"))
    (cmdliner (>= "1.1.1" ))
    (logs (>= "0.7.0" ))
    (yojson (>= "1.7.0"))
    (re (>= "1.10.4"))
    (pcre (>= "7.5.0" ))
    (ppxlib (>= "0.25.0"))
    (ppx_deriving (>= "5.2.1"))
    (ppx_hash (>= "v0.14.0" ))
    (digestif (>= "1.0.0"))
    uri
    bos
  )
)

(package (name commons2)
  (synopsis "XXX")
  (description "XXX")
)

(package (name concurrency)
  (synopsis "XXX")
  (description "XXX")
)
(package (name gitignore)
  (synopsis "XXX")
  (description "XXX")
)
(package (name git_wrapper)
  (synopsis "Wrappers for the git CLI")
  (description "Utility functions for interacting with git on the command-line.")
)
(package (name glob)
  (synopsis "XXX")
  (description "XXX")
)
(package (name graph_code)
  (synopsis "XXX")
  (description "XXX")
)
(package (name networking)
  (synopsis "XXX")
  (description "XXX")
)
(package (name murmur3)
  (synopsis "XXX")
  (description "XXX")
)

(package (name lwt_platform)
  (synopsis "XXX")
  (description "XXX")
)
(package
  (name lib_parsing)
  (version 1.14.0)
  (synopsis "Small library to help writing parsers")
  (description "\
This is a small library of utilities used by Semgrep and
a few other projects developed at r2c to help writing
parsers, especially ocamlyacc/menhir based parsers.
"
  )
  (maintainers "Yoann Padioleau <pad@semgrep.com>")
  (authors "Yoann Padioleau <pad@semgrep.com>")
  (license "LGPL-2.1-only")

  (depends
    (ocaml (>= "4.13.0"))
    (dune (>= "3.2.0" ))
    (commons (>= "1.5.5"))
    (profiling (>= "1.5.5"))
    (fpath (>= "0.7.3"))
  )
)

(package (name lib_parsing_tree_sitter)
  (synopsis "XXX")
  (description "XXX")
)
(package (name ograph)
  (synopsis "XXX")
  (description "XXX")
)
(package (name ojsonnet)
  (synopsis "XXX")
  (description "XXX")
)
(package (name otarzan)
  (synopsis "XXX")
  (description "XXX")
)
(package (name parser_bash)
  (synopsis "XXX")
  (description "XXX")
)
(package (name parser_cairo)
  (synopsis "XXX")
  (description "XXX")
)
(package (name parser_c)
  (synopsis "XXX")
  (description "XXX")
)
(package (name parser_cpp)
  (synopsis "XXX")
  (description "XXX")
)
(package (name parser_csharp)
  (synopsis "XXX")
  (description "XXX")
)
(package (name parser_dart)
  (synopsis "XXX")
  (description "XXX")
)
(package (name parser_dockerfile)
  (synopsis "XXX")
  (description "XXX")
)
(package (name parser_go)
  (synopsis "XXX")
  (description "XXX")
)
(package (name parser_html)
  (synopsis "XXX")
  (description "XXX")
)
(package (name parser_java)
  (synopsis "XXX")
  (description "XXX")
)
(package (name parser_javascript)
  (synopsis "XXX")
  (description "XXX")
)
(package (name parser_jsonnet)
  (synopsis "XXX")
  (description "XXX")
)
(package (name parser_json)
  (synopsis "XXX")
  (description "XXX")
)
(package (name parser_julia)
  (synopsis "XXX")
  (description "XXX")
)
(package (name parser_kotlin)
  (synopsis "XXX")
  (description "XXX")
)
(package (name parser_lisp)
  (synopsis "XXX")
  (description "XXX")
)
(package (name parser_lua)
  (synopsis "XXX")
  (description "XXX")
)
(package (name parser_ocaml)
  (synopsis "XXX")
  (description "XXX")
)
(package (name parser_php)
  (synopsis "XXX")
  (description "XXX")
)
(package (name parser_promql)
  (synopsis "XXX")
  (description "XXX")
)
(package (name parser_protobuf)
  (synopsis "XXX")
  (description "XXX")
)
(package (name parser_python)
  (synopsis "XXX")
  (description "XXX")
)
(package (name parser_ql)
  (synopsis "XXX")
  (description "XXX")
)
(package (name parser_regexp)
  (synopsis "XXX")
  (description "XXX")
)
(package (name parser_r)
  (synopsis "XXX")
  (description "XXX")
)
(package (name parser_ruby)
  (synopsis "XXX")
  (description "XXX")
)
(package (name parser_rust)
  (synopsis "XXX")
  (description "XXX")
)
(package (name parser_scala)
  (synopsis "XXX")
  (description "XXX")
)
(package (name parser_solidity)
  (synopsis "XXX")
  (description "XXX")
)
(package (name parser_swift)
  (synopsis "XXX")
  (description "XXX")
)
(package (name parser_terraform)
  (synopsis "XXX")
  (description "XXX")
)
(package (name parser_typescript)
  (synopsis "XXX")
  (description "XXX")
)
(package (name parser_yaml)
  (synopsis "XXX")
  (description "XXX")
)
(package (name pfff-lang_GENERIC-analyze)
  (synopsis "XXX")
  (description "XXX")
)
(package (name pfff-lang_GENERIC-naming)
  (synopsis "XXX")
  (description "XXX")
)
(package (name paths)
  (synopsis "XXX")
  (description "XXX")
)

(package
  (name process_limits)
  (version 1.5.5)
  (synopsis "Setting time and memory limits for your program")
  (description "\
This is a small library of utilities used by Semgrep and
a few other projects developed at r2c to control the
time and memory used by Semgrep.
"
  )
  (maintainers "Yoann Padioleau <pad@semgrep.com>")
  (authors "Yoann Padioleau <pad@semgrep.com>")
  (license "LGPL-2.1-only")

  (depends
    (ocaml (>= "4.13.0"))
    (dune (>= "3.2.0" ))
    (commons (>= "1.5.5"))
  )
)

(package
  (name profiling)
  (version "1.5.5")
  (synopsis "Small library to help profile code")
  (description "\
This is a small library of utilities used by Semgrep and
a few other projects developed at r2c to monitor and profile
functions.
"
  )
  (maintainers "Yoann Padioleau <pad@semgrep.com>")
  (authors "Yoann Padioleau <pad@semgrep.com>")
  (license "LGPL-2.1-only")

  (depends
    (ocaml (>= "4.13.0"))
    (dune (>= "3.2.0" ))
    (commons (>= "1.5.5"))
    (process_limits (>= "1.5.5"))
  )
)

(package
  (name tracing)
  (version "1.5.5")
  (synopsis "Small library to help trace code")
  (description "\
This is a small library of utilities used by Semgrep to
trace functions for the purpose of reporting them in
metrics
"
  )
  (maintainers "Emma Jin <emma@semgrep.com>")
  (authors "Emma Jin <emma@semgrep.com>")
  (license "LGPL-2.1-only")

  (depends
    (ocaml (>= "4.13.0"))
    (dune (>= "3.2.0" ))
    (commons (>= "1.5.5"))
  )
)

(package (name semgrep)
  (synopsis "Like grep but for code: fast and syntax-aware semantic code pattern for many languages")
  (description "\
Semgrep is like grep but for searching patterns at the AST level.

For more information see https://semgrep.dev
"
  )

  (maintainers "Yoann Padioleau <pad@semgrep.com>")
  (authors "Yoann Padioleau <pad@semgrep.com>")
  (license "LGPL-2.1")

; These are build dependencies.
; Development-only dependencies are in 'dev/dev.opam'.

;coupling: for semgrep CI to be fast, we try to pre-install these packages as
; part of of the base docker image. When you add a new package or change a version
; here, please also update the list of packages there:
;
;   https://github.com/returntocorp/ocaml-layer/blob/master/common-config.sh
;
; or ask Martin to do so.
; You may also need to update the ocaml:alpine-xxx image used in ../Dockerfile.
;TODO: restore  "bisect_ppx" {>= "2.5.0"} once can use ppxlib 0.22.0
  (depends
    ; core deps
    (ocaml (>= 4.13.0))
    (dune (>= 2.7.0 ))
    ; parser generators
    (menhir (= 20230608))
    ; standard libraries
    ; We don't use Base directly. If it's being used indirectly
    ; (is it, though?), we need a version that doesn't register
    ; rogue exception printers.
    ; See https://github.com/janestreet/base/issues/146
    (base (>= v0.15.1))
    fpath
    bos
    fileutils
    ; unit testing
    alcotest
    alcotest-js
    alcotest-lwt
    calendar
    ; text and terminal formating
    fmt
    ocolor
    ANSITerminal
    terminal_size
    ; Unicode - used via python-str-repr
    uucp
    uutf
    ; logging
    logs
    ; JSON/YAML/XML
    atdgen
    (yojson ( >= 2.0.0 ))
    yaml
    xmlm
    (sarif ( >= 0.3.0 ))
    ; CLI
    cmdliner
    ; PPX
    ppxlib
    ppx_deriving
    ppx_deriving_yojson
    ppx_hash
    ppx_inline_test
    (ppx_sexp_conv ( = v0.16.0))
    ppx_expect
    (visitors (= 20210608))
    ; regexps
    re
    pcre
    ; misc
    ocamlgraph
    parmap
    semver
    uri
    uuidm
    (timedesc (>= 2.0.0)) ; used via git-wrapper
    (lsp (= 1.15.1-5.0))
    git
    git-unix
    ; tracing
    trace
    ppx_trace
    (opentelemetry (>= 0.9))
    opentelemetry-client-ocurl
    ambient-context-lwt
    (conf-libcurl (= 1)) ; force older version of conf-libcurl to make windows work
    ; web stuff
    uri
    cohttp-lwt-unix
    cohttp-lwt-jsoo
    tls-lwt ; needed for TLS support in the cohttp HTTP client (only TLS 1.3 seems to work)
    emile
    (digestif (>= 1.0.0))
    (tls-mirage (= 0.17.3)) ; force older version of tls-mirage to make windows work
    ; concurrency
    lwt
    lwt_ppx
    (conf-libev (<> :os win32)) ; for lwt, to get better FD perf
    ; jsoo
<<<<<<< HEAD
    (js_of_ocaml (= 5.7.0))
    (js_of_ocaml-compiler (= 5.7.0))
    (js_of_ocaml-ppx (= 5.7.0))
    (js_of_ocaml-lwt (= 5.7.0))
=======
    (js_of_ocaml (= 5.7.2))
    (js_of_ocaml-compiler (= 5.7.2))
    (js_of_ocaml-ppx (= 5.7.2))
    (js_of_ocaml-lwt (= 5.7.2))
>>>>>>> ab5c7c33
    ctypes_stubs_js
    integers_stubs_js
  )
)

(package
  (name spacegrep)
  (synopsis "Universal program parser and matcher")
  (description "\
Uses indentation and standard braces to determine a crude parse tree
"
  )
  (maintainers "martin@semgrep.com")
  (authors "Semgrep authors")
  (license "LGPL-2.1")

  (depends
    alcotest
    atdgen
    ANSITerminal
    cmdliner
    (dune (>= 2.1))
  )
)

(package (name tree-sitter-lang)
  (synopsis "XXX")
  (description "XXX")
)
(package (name tree-sitter-to-generic)
  (synopsis "XXX")
  (description "XXX")
)

(package (name TCB)
  (synopsis "XXX")
  (description "XXX")
)<|MERGE_RESOLUTION|>--- conflicted
+++ resolved
@@ -504,17 +504,10 @@
     lwt_ppx
     (conf-libev (<> :os win32)) ; for lwt, to get better FD perf
     ; jsoo
-<<<<<<< HEAD
-    (js_of_ocaml (= 5.7.0))
-    (js_of_ocaml-compiler (= 5.7.0))
-    (js_of_ocaml-ppx (= 5.7.0))
-    (js_of_ocaml-lwt (= 5.7.0))
-=======
     (js_of_ocaml (= 5.7.2))
     (js_of_ocaml-compiler (= 5.7.2))
     (js_of_ocaml-ppx (= 5.7.2))
     (js_of_ocaml-lwt (= 5.7.2))
->>>>>>> ab5c7c33
     ctypes_stubs_js
     integers_stubs_js
   )
