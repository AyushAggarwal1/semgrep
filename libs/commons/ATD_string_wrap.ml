--- conflicted
+++ resolved
@@ -93,13 +93,8 @@
     else failwith (spf "wrong datetime format: %s" s)
 
   let () =
-<<<<<<< HEAD
-    Testutil.test "Datetime" (fun () ->
+    Alcotest_ext.test "Datetime" (fun () ->
         let now = Unix.gmtime (UUnix.gettimeofday ()) in
-=======
-    Alcotest_ext.test "Datetime" (fun () ->
-        let now = Unix.gmtime (Unix.gettimeofday ()) in
->>>>>>> b62a3dc0
         let s : string = unwrap now in
         let now' = wrap s in
         if not (now =*= now') then
