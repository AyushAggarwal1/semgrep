(* File position.
 *
 * See also Loc.ml for file location (file region/range).
 *)

(*****************************************************************************)
(* Types *)
(*****************************************************************************)

type t = {
  bytepos : int; (* 0-based *)
  line : int; (* 1-based *)
  column : int; (* 0-based *)
  file : Common.filename;
}
[@@deriving show, eq, ord, sexp]

val make : ?line:int -> ?column:int -> ?file:string -> int -> t

(* basic file position (used to be Common2.filepos) (used in codemap) *)
type linecol = { l : int; c : int } [@@deriving show, eq]

(*****************************************************************************)
(* Helpers *)
(*****************************************************************************)

val fake_pos : t
val first_pos_of_file : Common.filename -> t

(* for error reporting *)
val string_of_pos : t -> string

(*****************************************************************************)
(* Adjust line x col in a position *)
(*****************************************************************************)

(*
   Return (line, column) from a byte position.
   Also return byte position from a (line, column).

   If the byte position is out of range, the functions of this type return
   the nearest valid position which is either the first or the last position
   in the range.
   Empty files admit at least one valid byte position.

<<<<<<< HEAD
   If the (line, column) is out of range, an exception will be raised.
*)
type pos_info = {
=======
   If the (line, column) is out of range, a Failure exception will be raised.
*)
type bytepos_linecol_converters = {
>>>>>>> 86e1f7b7
  bytepos_to_linecol_fun : int -> int * int;
  linecol_to_bytepos_fun : int * int -> int;
}

(* Can we deprecate those full_charpos_xxx? use
 * Parsing_helpers.tokenize_all_and_adjust_pos()?
 * Parse_ruby is still using those functions though :(
 *)

(* f(i) will contain the (line x col) of the i char position *)
<<<<<<< HEAD
val full_pos_info_large : Common.filename -> pos_info
val full_pos_info_str : string -> pos_info
=======
val full_converters_large : Common.filename -> bytepos_linecol_converters
val full_converters_str : string -> bytepos_linecol_converters
>>>>>>> 86e1f7b7

(* fill in the line and column field of a position that were not set
 * during lexing because of limitations of ocamllex and Lexing.position.
 *)
<<<<<<< HEAD
val complete_position : Common.filename -> pos_info -> t -> t
=======
val complete_position : Common.filename -> bytepos_linecol_converters -> t -> t
>>>>>>> 86e1f7b7
<|MERGE_RESOLUTION|>--- conflicted
+++ resolved
@@ -43,15 +43,9 @@
    in the range.
    Empty files admit at least one valid byte position.
 
-<<<<<<< HEAD
-   If the (line, column) is out of range, an exception will be raised.
-*)
-type pos_info = {
-=======
    If the (line, column) is out of range, a Failure exception will be raised.
 *)
 type bytepos_linecol_converters = {
->>>>>>> 86e1f7b7
   bytepos_to_linecol_fun : int -> int * int;
   linecol_to_bytepos_fun : int * int -> int;
 }
@@ -62,19 +56,10 @@
  *)
 
 (* f(i) will contain the (line x col) of the i char position *)
-<<<<<<< HEAD
-val full_pos_info_large : Common.filename -> pos_info
-val full_pos_info_str : string -> pos_info
-=======
 val full_converters_large : Common.filename -> bytepos_linecol_converters
 val full_converters_str : string -> bytepos_linecol_converters
->>>>>>> 86e1f7b7
 
 (* fill in the line and column field of a position that were not set
  * during lexing because of limitations of ocamllex and Lexing.position.
  *)
-<<<<<<< HEAD
-val complete_position : Common.filename -> pos_info -> t -> t
-=======
-val complete_position : Common.filename -> bytepos_linecol_converters -> t -> t
->>>>>>> 86e1f7b7
+val complete_position : Common.filename -> bytepos_linecol_converters -> t -> t