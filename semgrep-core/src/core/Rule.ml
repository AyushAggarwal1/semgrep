--- conflicted
+++ resolved
@@ -54,23 +54,10 @@
  *
  * less? enforce invariant that Not can only appear in And?
  *)
-<<<<<<< HEAD
-and formula =
-  (* pattern: and pattern-inside: are actually slightly different so
-   * we need to keep the information around.
-   * (see tests/OTHER/rules/inside.yaml)
-   * The same is true for pattern-not and pattern-not-inside
-   * (see tests/OTHER/rules/negation_exact.yaml)
-   *)
-  | P of Xpattern.t (* a leaf pattern *)
-  | Inside of tok * formula
-  | Taint of tok * taint_spec
-  | And of conjunction
-=======
 type formula =
   | P of Xpattern.t (* a leaf pattern *)
   | And of tok * conjunction
->>>>>>> 1859641c
+  | Taint of tok * taint_spec
   | Or of tok * formula list
   (* There are currently restrictions on where a Not can appear in a formula.
    * It must be inside an And to be intersected with "positive" formula.
@@ -93,7 +80,6 @@
  * See also split_and().
  *)
 and conjunction = {
-  conj_tok : tok;
   (* pattern-inside:'s and pattern:'s *)
   conjuncts : formula list;
   (* metavariable-xyz:'s *)
@@ -119,103 +105,23 @@
 
 and metavar_analysis_kind = CondEntropy | CondReDoS [@@deriving show, eq]
 
-<<<<<<< HEAD
-(* extra conditions, usually on metavariable content *)
-and extra =
-  | MetavarRegexp of MV.mvar * Xpattern.regexp * bool
-  | MetavarPattern of MV.mvar * Xlang.t option * formula
-  | MetavarComparison of metavariable_comparison
-  | MetavarAnalysis of MV.mvar * metavar_analysis_kind
-(* old: | PatWherePython of string, but it was too dangerous.
- * MetavarComparison is not as powerful, but safer.
-=======
 (*****************************************************************************)
 (* Taint-specific types *)
 (*****************************************************************************)
 
 (* The sources/sanitizers/sinks used to be a simple 'formula list',
  * but with taint labels things are bit more complicated.
->>>>>>> 1859641c
- *)
-type taint_spec = {
+ *)
+and taint_spec = {
   sources : tok * taint_source list;
   sanitizers : taint_sanitizer list;
   sinks : tok * taint_sink list;
   propagators : taint_propagator list;
 }
-<<<<<<< HEAD
-(*****************************************************************************)
-(* Taint-specific types *)
-(*****************************************************************************)
-=======
->>>>>>> 1859641c
 
 and taint_source = {
   source_formula : formula;
   label : string;
-<<<<<<< HEAD
-      (** The label to attach to the data.
-  Alt: We could have an optional label instead, allow taint that is not labeled,
-       and allow sinks that work for any kind of taint? *)
-  source_requires : AST_generic.expr;
-      (** A Boolean expression over taint labels, using Python syntax.
-       The operators allowed are 'not', 'or', and 'and'. The expression is
-       evaluated using the `Eval_generic` machinery.
-
-       The expression that is being checked as a source must satisfy this in order
-       to the label to be produced. Note that with 'requires' a taint source behaves
-       a bit like a propagator. *)
-}
-
-and taint_sanitizer = {
-  not_conflicting : bool;
-      (** If [not_conflicting] is enabled, the sanitizer cannot conflict with
-    a sink or a source (i.e., match the exact same range) otherwise
-    it is filtered out. This allows to e.g. declare `$F(...)` as a sanitizer,
-    to assume that any other function will handle tainted data safely.
-    Without this, `$F(...)` would automatically sanitize any other function
-    call acting as a sink or a source.
-
-    THINK: In retrospective, I'm not sure this was a good idea. We should add
-    an option to disable the assumption that function calls always propagate
-    taint, and deprecate not-conflicting sanitizers. *)
-  sanitizer_formula : formula;
-}
-(** Note that, with taint labels, we can attach a label "SANITIZED" to the data
- to flag that it has been sanitized... so do we still need sanitizers? I am not
- sure to be honest, I think we will have to gain some experience in using labels
- first. Sanitizers do allow you to completely remove taint from data, although I
- think that can be simulated with labels too. We could translate (internally)
- `pattern-sanitizers` as `pattern-sources` with a `"__SANITIZED__"` label, and
- then rewrite the `requires` of all sinks as `(...) not __SANITIZED__`. But
- not-conflicting sanitizers cannot be simulated that way. That said, I think we
- should replace not-conflicting sanitizers with some `options:`, because they are
- a bit confusing to use sometimes. *)
-
-and taint_propagator = {
-  propagator_formula : formula;
-  from : MV.mvar wrap;
-  to_ : MV.mvar wrap;
-}
-(** e.g. if we want to specify that adding tainted data to a `HashMap` makes the
- * `HashMap` tainted too, then "formula" could be `(HashMap $H).add($X)`,
- * with "from" being `$X` and "to" being `$H`. So if `$X` is tainted then `$H`
- * will also be marked as tainted. *)
-
-and taint_sink = {
-  sink_formula : formula;
-  sink_requires : AST_generic.expr;
-      (** A Boolean expression over taint labels. See also 'taint_source'.
-     The sink will only trigger a finding if the data that reaches it
-     has a set of labels attached that satisfies the 'requires'.  *)
-}
-
-and taint_spec = {
-  sources : tok * taint_source list;
-  propagators : taint_propagator list;
-  sanitizers : taint_sanitizer list;
-  sinks : tok * taint_sink list;
-=======
       (* The label to attach to the data.
        * Alt: We could have an optional label instead, allow taint that is not
        * labeled, and allow sinks that work for any kind of taint? *)
@@ -278,7 +184,6 @@
   from : MV.mvar wrap;
   to_ : MV.mvar wrap;
 }
-[@@deriving show]
 
 let default_source_label = "__SOURCE__"
 let default_source_requires tok = G.L (G.Bool (true, tok)) |> G.e
@@ -296,32 +201,13 @@
   dst_lang : Xlang.t;
   (* e.g., $...BODY, $CMD *)
   extract : MV.mvar;
->>>>>>> 1859641c
 }
 
 (* Method to combine extracted ranges within a file:
     - either treat them as separate files; or
     - concatentate them together
 *)
-<<<<<<< HEAD
-and extract_reduction = Separate | Concat
-
-and extract_spec = {
-  formula : formula;
-  reduce : extract_reduction;
-  dst_lang : Xlang.t;
-  extract : string;
-}
-[@@deriving show]
-=======
 and extract_reduction = Separate | Concat [@@deriving show]
->>>>>>> 1859641c
-
-let default_source_label = "__SOURCE__"
-let default_source_requires tok = G.L (G.Bool (true, tok)) |> G.e
-
-let default_sink_requires tok =
-  G.N (G.Id ((default_source_label, tok), G.empty_id_info ())) |> G.e
 
 (*****************************************************************************)
 (* The rule *)
@@ -357,21 +243,14 @@
 and severity = Error | Warning | Info | Inventory | Experiment
 [@@deriving show]
 
-<<<<<<< HEAD
+(* Polymorhic variants used to improve type checking of rules (see below) *)
 type search_mode = [ `Search of formula ] [@@deriving show]
 type extract_mode = [ `Extract of extract_spec ] [@@deriving show]
 type mode = [ search_mode | extract_mode ] [@@deriving show]
-=======
-(* Polymorhic variants used to improve type checking of rules (see below) *)
-type search_mode = [ `Search of formula ] [@@deriving show]
-type taint_mode = [ `Taint of taint_spec ] [@@deriving show]
-type extract_mode = [ `Extract of extract_spec ] [@@deriving show]
-type mode = [ search_mode | taint_mode | extract_mode ] [@@deriving show]
 
 (* If you know your function accepts only a certain kind of rule,
  * you can use those precise types below.
  *)
->>>>>>> 1859641c
 type search_rule = search_mode rule_info [@@deriving show]
 type extract_rule = extract_mode rule_info [@@deriving show]
 
@@ -499,7 +378,6 @@
     match formula with
     | P p -> f p !bref
     | Inside (_, formula) ->
-<<<<<<< HEAD
         bref := true;
         visit_new_formula f formula
     | Taint (_, { sources; propagators; sanitizers; sinks }) ->
@@ -514,49 +392,30 @@
         ()
     | Not (_, x) -> visit_new_formula f x
     | Or (_, xs)
-    | And { conjuncts = xs; _ } ->
+    | And (_, { conjuncts = xs; _ }) ->
         xs |> List.iter (visit_new_formula f)
   and visit_source f { source_formula; _ } = f source_formula
   and visit_sink f { sink_formula; _ } = f sink_formula
   and visit_propagate f { propagator_formula; _ } = f propagator_formula
   and visit_sanitizer f { sanitizer_formula; _ } = f sanitizer_formula in
-=======
-        Common.save_excursion bref true (fun () -> visit_new_formula f formula)
-    | Not (_, x) -> visit_new_formula f x
-    | Or (_, xs)
-    | And (_, { conjuncts = xs; _ }) ->
-        xs |> List.iter (visit_new_formula f)
-  in
->>>>>>> 1859641c
   visit_new_formula f formula
 
 (* used by the metachecker for precise error location *)
 let tok_of_formula = function
-<<<<<<< HEAD
-  | And { conj_tok = t; _ }
-=======
   | And (t, _) -> t
->>>>>>> 1859641c
   | Or (t, _)
   | Inside (t, _)
   | Taint (t, _)
   | Not (t, _) ->
       t
   | P p -> snd p.pstr
-<<<<<<< HEAD
-=======
-  | Inside (t, _) -> t
->>>>>>> 1859641c
 
 let kind_of_formula = function
   | P _ -> "pattern"
   | Or _
   | And _
   | Inside _
-<<<<<<< HEAD
   | Taint _
-=======
->>>>>>> 1859641c
   | Not _ ->
       "formula"
 
@@ -564,32 +423,6 @@
 (* Converters *)
 (*****************************************************************************)
 
-<<<<<<< HEAD
-(* Substitutes `$MVAR` with `int($MVAR)` in cond. *)
-(* This now changes all such metavariables. We expect in most cases there should
-   just be one, anyways.
-*)
-let rewrite_metavar_comparison_strip cond =
-  let visitor =
-    Map_AST.mk_visitor
-      {
-        Map_AST.default_visitor with
-        Map_AST.kexpr =
-          (fun (k, _) e ->
-            (* apply on children *)
-            let e = k e in
-            match e.G.e with
-            | G.N (G.Id ((s, tok), _idinfo)) when Metavariable.is_metavar_name s
-              ->
-                let py_int = G.Id (("int", tok), G.empty_id_info ()) in
-                G.Call (G.N py_int |> G.e, G.fake_bracket [ G.Arg e ]) |> G.e
-            | _ -> e);
-      }
-  in
-  visitor.Map_AST.vexpr cond
-
-=======
->>>>>>> 1859641c
 (* return list of "positive" x list of Not *)
 let split_and (xs : formula list) : formula list * (tok * formula) list =
   xs
@@ -599,10 +432,7 @@
          | P _
          | And _
          | Inside _
-<<<<<<< HEAD
          | Taint _
-=======
->>>>>>> 1859641c
          | Or _ ->
              Left e
          (* negatives *)
