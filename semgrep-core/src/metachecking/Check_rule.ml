(* Yoann Padioleau
 *
 * Copyright (C) 2019-2021 r2c
 *
 * This library is free software; you can redistribute it and/or
 * modify it under the terms of the GNU Lesser General Public License
 * version 2.1 as published by the Free Software Foundation, with the
 * special exception on linking described in file license.txt.
 *
 * This library is distributed in the hope that it will be useful, but
 * WITHOUT ANY WARRANTY; without even the implied warranty of
 * MERCHANTABILITY or FITNESS FOR A PARTICULAR PURPOSE.  See the file
 * license.txt for more details.
 *)
open Common
module FT = File_type
open Rule
module R = Rule
module E = Semgrep_error_code
module PI = Parse_info
module P = Pattern_match
module RP = Report
module SJ = Output_from_core_j
module Set = Set_
module V = Visitor_AST
module Out = Output_from_core_t

let logger = Logging.get_logger [ __MODULE__ ]

(*****************************************************************************)
(* Prelude *)
(*****************************************************************************)
(* Checking the checker (metachecking).
 *
 * The goal of this module is to detect bugs, performance issues, or
 * to suggest the use of certain features in semgrep rules. This enables
 * `semgrep --check-rules`, which users can run to verify their rules
 *
 * Called via `semgrep-core -check_rules <metachecks> <files or dirs>`
 *
 * There are two kinds of checks:
 * - OCaml checks implemented directly in this file
 * - semgrep checks passed in via metachecks
 *     (by default, semgrep will call this with the rules in the rulepack
 *      https://semgrep.dev/p/semgrep-rule-lints)
 *
 * Both are necessary because semgrep checks are easier to write, especially
 * for security experts, but not all checks can be expressed with semgrep.
 * Whenever possible, add a check by contributing to p/semgrep-rule-lints
 *
 * We chose to have `-check_rules` run both kinds of checks to make the
 * logic in semgrep simpler. This way, semgrep will receive a list of errors
 * and only have to display them.
 *
 * Alternatives considered were having `-check_rules` only run the OCaml checks
 * and have semgrep call `semgrep-core -rules` on the checks
 *
 * TODO: make it possible to run `semgrep-core -check_rules` with no metachecks
 *)

(*****************************************************************************)
(* Types *)
(*****************************************************************************)
exception No_metacheck_file of string

type env = { r : Rule.t; errors : E.error list ref }

(*****************************************************************************)
(* Helpers *)
(*****************************************************************************)

let error env t s =
  let loc = Parse_info.unsafe_token_location_of_info t in
  let _check_idTODO = "semgrep-metacheck-builtin" in
  let rule_id, _ = env.r.id in
  let err = E.mk_error ~rule_id:(Some rule_id) loc s Out.SemgrepMatchFound in
  Common.push err env.errors

(*****************************************************************************)
(* Checks *)
(*****************************************************************************)

let unknown_metavar_in_comparison env f =
  let rec collect_metavars f : MV.mvar Set.t =
    match f with
    | P { pat = _pat; pstr = pstr, _; pid = _pid } ->
        (* TODO currently this guesses that the metavariables are the strings
           that have a valid metavariable name. We should ideally have each
           matcher expose the metavariables it detects. *)
        (* First get the potential metavar ellipsis words *)
        let words_with_dot = Str.split (Str.regexp "[^a-zA-Z0-9_\\.$]") pstr in
        let ellipsis_metavars =
          words_with_dot |> List.filter Metavariable.is_metavar_ellipsis
        in
        (* Then split the individual metavariables *)
        let words = List.concat_map (String.split_on_char '.') words_with_dot in
        let metavars = words |> List.filter Metavariable.is_metavar_name in
        Set.union (Set.of_list metavars) (Set.of_list ellipsis_metavars)
    | Inside (_, f) -> collect_metavars f
<<<<<<< HEAD
    | Taint (_, { sources; sanitizers; sinks; propagators }) ->
        let union_sets sets = List.fold_left Set.union Set.empty sets in
        Common.map union_sets
          [
            Common.map collect_metavars
              (Common.map
                 (fun source -> source.R.source_formula)
                 (sources |> snd));
            Common.map collect_metavars
              (Common.map (fun sink -> sink.R.sink_formula) (sinks |> snd));
            Common.map collect_metavars
              (Common.map
                 (fun propagator -> propagator.R.propagator_formula)
                 propagators);
            Common.map collect_metavars
              (Common.map
                 (fun sanitizer -> sanitizer.R.sanitizer_formula)
                 sanitizers);
          ]
        |> union_sets
=======
>>>>>>> 1859641c
    | Not (_, _) -> Set.empty
    | Or (_, xs) ->
        let mv_sets = Common.map collect_metavars xs in
        List.fold_left
          (* TODO originally we took the intersection, since strictly
           * speaking a metavariable needs to be in all cases of a pattern-either
           * to be bound. However, due to how the pattern is transformed, this
           * is not always enforced, so the metacheck is too strict
           *
          (fun acc mv_set ->
            if acc == Set.empty then mv_set else Set.inter acc mv_set)
           *)
            (fun acc mv_set -> Set.union acc mv_set)
          Set.empty mv_sets
    | And { conj_tok = _; conjuncts; conditions; focus } ->
        let mv_sets = Common.map collect_metavars conjuncts in
        let mvs =
          List.fold_left
            (fun acc mv_set -> Set.union acc mv_set)
            Set.empty mv_sets
        in
        (* Check that all metavariables in this and-clause's metavariable-comparison clauses appear somewhere else *)
        let mv_error mv t =
          (* TODO make this message more helpful by detecting specific
             variants of this *)
          error env t
            (mv
           ^ " is used in a 'metavariable-*' conditional or \
              'focus-metavariable' operator but is never bound by a positive \
              pattern (or is only bound by negative patterns like \
              'pattern-not')")
        in
        conditions
        |> List.iter (fun (t, metavar_cond) ->
               match metavar_cond with
               | CondEval _ -> ()
               | CondRegexp (mv, _, _) ->
                   if not (Set.mem mv mvs) then mv_error mv t
               | CondNestedFormula (mv, _, _) ->
                   if not (Set.mem mv mvs) then mv_error mv t
               | CondAnalysis (mv, _) ->
                   if not (Set.mem mv mvs) then mv_error mv t);
        focus
        |> List.iter (fun (t, mv) -> if not (Set.mem mv mvs) then mv_error mv t);
        mvs
  in
  let _ = collect_metavars f in
  ()

(* call Check_pattern subchecker *)
let check_pattern (lang : Xlang.t) f =
  visit_new_formula
    (fun { pat; pstr = _pat_str; pid = _ } _ ->
      match (pat, lang) with
      | Sem (semgrep_pat, _lang), L (lang, _rest) ->
          Check_pattern.check lang semgrep_pat
      | Spacegrep _spacegrep_pat, LGeneric -> ()
      | Regexp _, _ -> ()
      | _ -> raise Impossible)
    f

(*****************************************************************************)
(* Formula *)
(*****************************************************************************)

let check_formula env (lang : Xlang.t) f =
  check_pattern lang f;
  unknown_metavar_in_comparison env f;
  List.rev !(env.errors)

(*****************************************************************************)
(* Entry points *)
(*****************************************************************************)

let check r =
  (* less: maybe we could also have formula_old specific checks *)
  match r.mode with
  | `Search f
  | `Extract { formula = f; _ } ->
      check_formula { r; errors = ref [] } r.languages f

let semgrep_check config metachecks rules =
  let match_to_semgrep_error m =
    let loc, _ = m.P.range_loc in
    (* TODO use the end location in errors *)
    let s = m.rule_id.message in
    let _check_id = m.rule_id.id in
    (* TODO: why not set ~rule_id here?? bug? *)
    E.mk_error ~rule_id:None loc s Out.SemgrepMatchFound
  in
  let config =
    {
      config with
      Runner_config.lang = Some (Xlang.of_lang Yaml);
      rules_file = metachecks;
      output_format = Json true;
      (* the targets are actually the rules! metachecking! *)
      roots = rules;
    }
  in
  let _success, res, _targets =
    Run_semgrep.semgrep_with_raw_results_and_exn_handler config
  in
  res.matches |> Common.map match_to_semgrep_error

(* TODO *)

(* We parse the parsing function fparser (Parser_rule.parse) to avoid
 * circular dependencies.
 * Similar to Test_parsing.test_parse_rules.
 *)
let run_checks config fparser metachecks xs =
  let yaml_xs, skipped_paths =
    xs
    |> File_type.files_of_dirs_or_files (function
         | FT.Config (FT.Yaml (*FT.Json |*) | FT.Jsonnet) -> true
         | _ -> false)
    |> Skip_code.filter_files_if_skip_list ~root:xs
  in
  let rules, more_skipped_paths =
    List.partition (fun file -> not (file =~ ".*\\.test\\.yaml")) yaml_xs
  in
  let _skipped_paths = more_skipped_paths @ skipped_paths in
  match rules with
  | [] ->
      logger#error
        "no valid yaml rules to run on (.test.yaml files are excluded)";
      []
  | _ ->
      let semgrep_found_errs = semgrep_check config metachecks rules in
      let ocaml_found_errs =
        rules
        |> Common.map (fun file ->
               logger#info "processing %s" file;
               try
                 let rs = fparser file in
                 rs |> Common.map (fun file -> check file) |> List.flatten
               with
               (* TODO this error is special cased because YAML files that *)
               (* aren't semgrep rules are getting scanned *)
               | Rule.InvalidYaml _ -> []
               | exn ->
                   let e = Exception.catch exn in
                   [ E.exn_to_error file e ])
        |> List.flatten
      in
      semgrep_found_errs @ ocaml_found_errs

let check_files mk_config fparser input =
  let config = mk_config () in
  let errors =
    match input with
    | []
    | [ _ ] ->
        raise
          (No_metacheck_file
             "check_rules needs a metacheck file or directory and rules to run \
              on")
    | metachecks :: xs -> run_checks config fparser metachecks xs
  in
  match config.output_format with
  | Text -> List.iter (fun err -> pr2 (E.string_of_error err)) errors
  | Json _ ->
      let res = { RP.empty_final_result with errors } in
      let json = JSON_report.match_results_of_matches_and_errors [] res in
      pr (SJ.string_of_core_match_results json)

let stat_files fparser xs =
  let fullxs, _skipped_paths =
    xs
    |> File_type.files_of_dirs_or_files (function
         | FT.Config (FT.Yaml (*FT.Json |*) | FT.Jsonnet) -> true
         | _ -> false)
    |> Skip_code.filter_files_if_skip_list ~root:xs
  in
  let good = ref 0 in
  let bad = ref 0 in
  fullxs
  |> List.iter (fun file ->
         logger#info "processing %s" file;
         let rs = fparser file in
         rs
         |> List.iter (fun r ->
                let res = Analyze_rule.regexp_prefilter_of_rule r in
                match res with
                | None ->
                    incr bad;
                    pr2
                      (spf "PB: no regexp prefilter for rule %s:%s" file
                         (fst r.id))
                | Some (f, _f) ->
                    incr good;
                    let s = Semgrep_prefilter_j.string_of_formula f in
                    pr2 (spf "regexp: %s" s)));
  pr2 (spf "good = %d, no regexp found = %d" !good !bad)

let expr_to_string expr =
  let { AST_generic.e_range; _ } = expr in
  match e_range with
  | Some (start, end_) ->
      let source_file = open_in_bin start.file in
      let extract_size = end_.charpos - start.charpos in
      seek_in source_file start.charpos;
      really_input_string source_file extract_size
  | None -> failwith "invalid source/sink requires"

let rec translate_taint_source source : [> `O of (string * Yaml.value) list ] =
  let (`O source_f) = translate_formula source.source_formula in
  `O
    (source_f
    @
    if source.label = Rule.default_source_label then []
    else
      [ ("label", `String source.label) ]
      @
      match source.source_requires.e with
      | G.L (G.Bool (true, _)) -> []
      | _ -> [ ("requires", `String (expr_to_string source.source_requires)) ])

and translate_taint_sink sink : [> `O of (string * Yaml.value) list ] =
  let (`O sink_f) = translate_formula sink.sink_formula in
  `O
    (sink_f
    @
    match sink.sink_requires.e with
    | G.N (G.Id (name, _)) when fst name = Rule.default_source_label -> []
    | _ -> [ ("requires", `String (expr_to_string sink.sink_requires)) ])

and translate_taint_sanitizer san : [> `O of (string * Yaml.value) list ] =
  let (`O san_f) = translate_formula san.sanitizer_formula in
  `O
    (san_f
    @ if san.not_conflicting then [ ("not-conflicting", `Bool true) ] else [])

and translate_taint_propagator prop : [> `O of (string * Yaml.value) list ] =
  let (`O prop_f) = translate_formula prop.propagator_formula in
  `O
    (prop_f
    @ [ ("from", `String (fst prop.from)); ("to", `String (fst prop.to_)) ])

and translate_metavar_cond cond : [> `O of (string * Yaml.value) list ] =
  match cond with
  | CondEval e -> `O [ ("comparison", `String (expr_to_string e)) ]
  | CondRegexp (mv, re, _) ->
      `O
        [
          ("metavariable", `String mv);
          ("regex", `String (Regexp_engine.pcre_pattern re));
        ]
  | CondAnalysis (mv, analysis) ->
      `O
        [
          ("metavariable", `String mv);
          ( "analyzer",
            `String
              (match analysis with
              | CondEntropy -> "entropy"
              | CondReDoS -> "redos") );
        ]
  | CondNestedFormula (mv, lang, f) ->
      let (`O fs) = translate_formula f in
      `O
        ([ ("metavariable", `String mv) ]
        @ fs
        @
        match lang with
        | None -> []
        | Some x -> [ ("language", `String (Xlang.to_string x)) ])

and translate_formula f : [> `O of (string * Yaml.value) list ] =
  match f with
  | P { pat; pstr; _ } -> (
      match pat with
      | Sem (_, _)
      | Spacegrep _ ->
          `O [ ("pattern", `String (fst pstr)) ]
      | Regexp _ -> `O [ ("regex", `String (fst pstr)) ]
      | Comby _ -> failwith "comby not supported in new")
  | Inside (_, f) -> `O [ ("inside", (translate_formula f :> Yaml.value)) ]
  | Taint (_, { sinks; sources; sanitizers; propagators }) ->
      `O
        [
          ( "taint",
            `O
              ([
                 ( "sources",
                   `A (Common.map translate_taint_source (sources |> snd)) );
               ]
              @ (if propagators = [] then []
                else
                  [
                    ( "propagators",
                      `A (Common.map translate_taint_propagator propagators) );
                  ])
              @ (if sanitizers = [] then []
                else
                  [
                    ( "sanitizers",
                      `A (Common.map translate_taint_sanitizer sanitizers) );
                  ])
              @ [
                  ("sinks", `A (Common.map translate_taint_sink (sinks |> snd)));
                ]) );
        ]
  | And { conjuncts; focus; conditions; _ } ->
      `O
        (("and", `A (Common.map translate_formula conjuncts :> Yaml.value list))
        ::
        (if focus = [] && conditions = [] then []
        else
          [
            ( "where",
              `A
                (Common.map
                   (fun (_, cond) -> translate_metavar_cond cond)
                   conditions
                @ Common.map (fun (_, mv) -> `O [ ("focus", `String mv) ]) focus
                ) );
          ]))
  | Or (_, fs) ->
      `O [ ("or", `A (Common.map translate_formula fs :> Yaml.value list)) ]
  | Not (_, f) -> `O [ ("not", (translate_formula f :> Yaml.value)) ]

let rec json_to_yaml json : Yaml.value =
  match json with
  | JSON.Object fields ->
      `O (Common.map (fun (name, value) -> (name, json_to_yaml value)) fields)
  | Array items -> `A (Common.map json_to_yaml items)
  | String s -> `String s
  | Int i -> `Float (float_of_int i)
  | Float f -> `Float f
  | Bool b -> `Bool b
  | Null -> `Null

let replace_pattern rule_fields translated_formula =
  List.concat_map
    (fun (name, value) ->
      (* Remove all taint fields, except replace sources with translation *)
      if name = "mode" && value = `String "taint" then []
      else if
        List.mem name
          [ "pattern-sinks"; "pattern-sanitizers"; "pattern-propagators" ]
      then []
      else if
        (* Replace top level pattern with translation *)
        List.mem name
          [
            "pattern";
            "patterns";
            "pattern-either";
            "pattern-regex";
            "pattern-comby";
            "pattern-sources";
          ]
      then [ ("match", translated_formula) ]
      else [ (name, value) ])
    rule_fields

let translate_files fparser xs =
  let formulas_by_file =
    xs
    |> Common.map (fun file ->
           logger#info "processing %s" file;
           let formulas =
             fparser file
             |> Common.map (fun rule ->
                    match rule.mode with
                    | `Search formula
                    | `Extract { formula; _ } ->
                        (formula |> translate_formula :> Yaml.value)
                    | _ ->
                        failwith
                          "Cannot translate taint mode rules at the moment")
           in
           (file, formulas))
  in
  List.iter
    (fun (file, formulas) ->
      let rules =
        match FT.file_type_of_file file with
        | FT.Config FT.Json ->
            Common.read_file file |> JSON.json_of_string |> json_to_yaml
        | FT.Config FT.Yaml ->
            Yaml.of_string (Common.read_file file) |> Result.get_ok
        | _ ->
            logger#error "wrong rule format, only JSON/YAML/JSONNET are valid";
            logger#info "trying to parse %s as YAML" file;
            Yaml.of_string (Common.read_file file) |> Result.get_ok
      in
      match rules with
      | `O [ ("rules", `A rules) ] ->
          let new_rules =
            List.map2
              (fun rule new_formula ->
                match rule with
                | `O rule_fields -> `O (replace_pattern rule_fields new_formula)
                | _ -> failwith "wrong syntax")
              rules formulas
          in
          `O [ ("rules", `A new_rules) ]
          |> Yaml.to_string ~len:5242880 ~encoding:`Utf8 ~layout_style:`Block
          |> Result.get_ok |> pr
      | _ -> failwith "wrong syntax")
    formulas_by_file<|MERGE_RESOLUTION|>--- conflicted
+++ resolved
@@ -97,7 +97,6 @@
         let metavars = words |> List.filter Metavariable.is_metavar_name in
         Set.union (Set.of_list metavars) (Set.of_list ellipsis_metavars)
     | Inside (_, f) -> collect_metavars f
-<<<<<<< HEAD
     | Taint (_, { sources; sanitizers; sinks; propagators }) ->
         let union_sets sets = List.fold_left Set.union Set.empty sets in
         Common.map union_sets
@@ -118,8 +117,6 @@
                  sanitizers);
           ]
         |> union_sets
-=======
->>>>>>> 1859641c
     | Not (_, _) -> Set.empty
     | Or (_, xs) ->
         let mv_sets = Common.map collect_metavars xs in
@@ -134,7 +131,7 @@
            *)
             (fun acc mv_set -> Set.union acc mv_set)
           Set.empty mv_sets
-    | And { conj_tok = _; conjuncts; conditions; focus } ->
+    | And (_, { conjuncts; conditions; focus }) ->
         let mv_sets = Common.map collect_metavars conjuncts in
         let mvs =
           List.fold_left
@@ -314,213 +311,4 @@
                     incr good;
                     let s = Semgrep_prefilter_j.string_of_formula f in
                     pr2 (spf "regexp: %s" s)));
-  pr2 (spf "good = %d, no regexp found = %d" !good !bad)
-
-let expr_to_string expr =
-  let { AST_generic.e_range; _ } = expr in
-  match e_range with
-  | Some (start, end_) ->
-      let source_file = open_in_bin start.file in
-      let extract_size = end_.charpos - start.charpos in
-      seek_in source_file start.charpos;
-      really_input_string source_file extract_size
-  | None -> failwith "invalid source/sink requires"
-
-let rec translate_taint_source source : [> `O of (string * Yaml.value) list ] =
-  let (`O source_f) = translate_formula source.source_formula in
-  `O
-    (source_f
-    @
-    if source.label = Rule.default_source_label then []
-    else
-      [ ("label", `String source.label) ]
-      @
-      match source.source_requires.e with
-      | G.L (G.Bool (true, _)) -> []
-      | _ -> [ ("requires", `String (expr_to_string source.source_requires)) ])
-
-and translate_taint_sink sink : [> `O of (string * Yaml.value) list ] =
-  let (`O sink_f) = translate_formula sink.sink_formula in
-  `O
-    (sink_f
-    @
-    match sink.sink_requires.e with
-    | G.N (G.Id (name, _)) when fst name = Rule.default_source_label -> []
-    | _ -> [ ("requires", `String (expr_to_string sink.sink_requires)) ])
-
-and translate_taint_sanitizer san : [> `O of (string * Yaml.value) list ] =
-  let (`O san_f) = translate_formula san.sanitizer_formula in
-  `O
-    (san_f
-    @ if san.not_conflicting then [ ("not-conflicting", `Bool true) ] else [])
-
-and translate_taint_propagator prop : [> `O of (string * Yaml.value) list ] =
-  let (`O prop_f) = translate_formula prop.propagator_formula in
-  `O
-    (prop_f
-    @ [ ("from", `String (fst prop.from)); ("to", `String (fst prop.to_)) ])
-
-and translate_metavar_cond cond : [> `O of (string * Yaml.value) list ] =
-  match cond with
-  | CondEval e -> `O [ ("comparison", `String (expr_to_string e)) ]
-  | CondRegexp (mv, re, _) ->
-      `O
-        [
-          ("metavariable", `String mv);
-          ("regex", `String (Regexp_engine.pcre_pattern re));
-        ]
-  | CondAnalysis (mv, analysis) ->
-      `O
-        [
-          ("metavariable", `String mv);
-          ( "analyzer",
-            `String
-              (match analysis with
-              | CondEntropy -> "entropy"
-              | CondReDoS -> "redos") );
-        ]
-  | CondNestedFormula (mv, lang, f) ->
-      let (`O fs) = translate_formula f in
-      `O
-        ([ ("metavariable", `String mv) ]
-        @ fs
-        @
-        match lang with
-        | None -> []
-        | Some x -> [ ("language", `String (Xlang.to_string x)) ])
-
-and translate_formula f : [> `O of (string * Yaml.value) list ] =
-  match f with
-  | P { pat; pstr; _ } -> (
-      match pat with
-      | Sem (_, _)
-      | Spacegrep _ ->
-          `O [ ("pattern", `String (fst pstr)) ]
-      | Regexp _ -> `O [ ("regex", `String (fst pstr)) ]
-      | Comby _ -> failwith "comby not supported in new")
-  | Inside (_, f) -> `O [ ("inside", (translate_formula f :> Yaml.value)) ]
-  | Taint (_, { sinks; sources; sanitizers; propagators }) ->
-      `O
-        [
-          ( "taint",
-            `O
-              ([
-                 ( "sources",
-                   `A (Common.map translate_taint_source (sources |> snd)) );
-               ]
-              @ (if propagators = [] then []
-                else
-                  [
-                    ( "propagators",
-                      `A (Common.map translate_taint_propagator propagators) );
-                  ])
-              @ (if sanitizers = [] then []
-                else
-                  [
-                    ( "sanitizers",
-                      `A (Common.map translate_taint_sanitizer sanitizers) );
-                  ])
-              @ [
-                  ("sinks", `A (Common.map translate_taint_sink (sinks |> snd)));
-                ]) );
-        ]
-  | And { conjuncts; focus; conditions; _ } ->
-      `O
-        (("and", `A (Common.map translate_formula conjuncts :> Yaml.value list))
-        ::
-        (if focus = [] && conditions = [] then []
-        else
-          [
-            ( "where",
-              `A
-                (Common.map
-                   (fun (_, cond) -> translate_metavar_cond cond)
-                   conditions
-                @ Common.map (fun (_, mv) -> `O [ ("focus", `String mv) ]) focus
-                ) );
-          ]))
-  | Or (_, fs) ->
-      `O [ ("or", `A (Common.map translate_formula fs :> Yaml.value list)) ]
-  | Not (_, f) -> `O [ ("not", (translate_formula f :> Yaml.value)) ]
-
-let rec json_to_yaml json : Yaml.value =
-  match json with
-  | JSON.Object fields ->
-      `O (Common.map (fun (name, value) -> (name, json_to_yaml value)) fields)
-  | Array items -> `A (Common.map json_to_yaml items)
-  | String s -> `String s
-  | Int i -> `Float (float_of_int i)
-  | Float f -> `Float f
-  | Bool b -> `Bool b
-  | Null -> `Null
-
-let replace_pattern rule_fields translated_formula =
-  List.concat_map
-    (fun (name, value) ->
-      (* Remove all taint fields, except replace sources with translation *)
-      if name = "mode" && value = `String "taint" then []
-      else if
-        List.mem name
-          [ "pattern-sinks"; "pattern-sanitizers"; "pattern-propagators" ]
-      then []
-      else if
-        (* Replace top level pattern with translation *)
-        List.mem name
-          [
-            "pattern";
-            "patterns";
-            "pattern-either";
-            "pattern-regex";
-            "pattern-comby";
-            "pattern-sources";
-          ]
-      then [ ("match", translated_formula) ]
-      else [ (name, value) ])
-    rule_fields
-
-let translate_files fparser xs =
-  let formulas_by_file =
-    xs
-    |> Common.map (fun file ->
-           logger#info "processing %s" file;
-           let formulas =
-             fparser file
-             |> Common.map (fun rule ->
-                    match rule.mode with
-                    | `Search formula
-                    | `Extract { formula; _ } ->
-                        (formula |> translate_formula :> Yaml.value)
-                    | _ ->
-                        failwith
-                          "Cannot translate taint mode rules at the moment")
-           in
-           (file, formulas))
-  in
-  List.iter
-    (fun (file, formulas) ->
-      let rules =
-        match FT.file_type_of_file file with
-        | FT.Config FT.Json ->
-            Common.read_file file |> JSON.json_of_string |> json_to_yaml
-        | FT.Config FT.Yaml ->
-            Yaml.of_string (Common.read_file file) |> Result.get_ok
-        | _ ->
-            logger#error "wrong rule format, only JSON/YAML/JSONNET are valid";
-            logger#info "trying to parse %s as YAML" file;
-            Yaml.of_string (Common.read_file file) |> Result.get_ok
-      in
-      match rules with
-      | `O [ ("rules", `A rules) ] ->
-          let new_rules =
-            List.map2
-              (fun rule new_formula ->
-                match rule with
-                | `O rule_fields -> `O (replace_pattern rule_fields new_formula)
-                | _ -> failwith "wrong syntax")
-              rules formulas
-          in
-          `O [ ("rules", `A new_rules) ]
-          |> Yaml.to_string ~len:5242880 ~encoding:`Utf8 ~layout_style:`Block
-          |> Result.get_ok |> pr
-      | _ -> failwith "wrong syntax")
-    formulas_by_file+  pr2 (spf "good = %d, no regexp found = %d" !good !bad)